<<<<<<< HEAD
// Copyright (c) 2010-2013 SharpDX - Alexandre Mutel
=======
// Copyright (c) 2010-2014 SharpDX - Alexandre Mutel
>>>>>>> c16d2983
// 
// Permission is hereby granted, free of charge, to any person obtaining a copy
// of this software and associated documentation files (the "Software"), to deal
// in the Software without restriction, including without limitation the rights
// to use, copy, modify, merge, publish, distribute, sublicense, and/or sell
// copies of the Software, and to permit persons to whom the Software is
// furnished to do so, subject to the following conditions:
// 
// The above copyright notice and this permission notice shall be included in
// all copies or substantial portions of the Software.
// 
// THE SOFTWARE IS PROVIDED "AS IS", WITHOUT WARRANTY OF ANY KIND, EXPRESS OR
// IMPLIED, INCLUDING BUT NOT LIMITED TO THE WARRANTIES OF MERCHANTABILITY,
// FITNESS FOR A PARTICULAR PURPOSE AND NONINFRINGEMENT. IN NO EVENT SHALL THE
// AUTHORS OR COPYRIGHT HOLDERS BE LIABLE FOR ANY CLAIM, DAMAGES OR OTHER
// LIABILITY, WHETHER IN AN ACTION OF CONTRACT, TORT OR OTHERWISE, ARISING FROM,
// OUT OF OR IN CONNECTION WITH THE SOFTWARE OR THE USE OR OTHER DEALINGS IN
// THE SOFTWARE.
using System;
using System.Runtime.InteropServices;
using System.Security;
<<<<<<< HEAD
using SharpDX.Mathematics.Interop;
=======
>>>>>>> c16d2983
using SharpDX.Win32;

namespace SharpDX
{
    /// <summary>
    /// Internal class to interact with Native Message
    /// </summary>
    internal partial class Win32Native
    {
        [StructLayout(LayoutKind.Sequential, CharSet = CharSet.Unicode)]
        public class LogFont
        {
            public int lfHeight;
            public int lfWidth;
            public int lfEscapement;
            public int lfOrientation;
            public int lfWeight;
            public byte lfItalic;
            public byte lfUnderline;
            public byte lfStrikeOut;
            public byte lfCharSet;
            public byte lfOutPrecision;
            public byte lfClipPrecision;
            public byte lfQuality;
            public byte lfPitchAndFamily;
            [MarshalAs(UnmanagedType.ByValTStr, SizeConst = 0x20)]
            public string lfFaceName;
        }

        [StructLayout(LayoutKind.Sequential, CharSet = CharSet.Unicode)]
        public struct TextMetric
        {
            public int tmHeight;
            public int tmAscent;
            public int tmDescent;
            public int tmInternalLeading;
            public int tmExternalLeading;
            public int tmAveCharWidth;
            public int tmMaxCharWidth;
            public int tmWeight;
            public int tmOverhang;
            public int tmDigitizedAspectX;
            public int tmDigitizedAspectY;
            public char tmFirstChar;
            public char tmLastChar;
            public char tmDefaultChar;
            public char tmBreakChar;
            public byte tmItalic;
            public byte tmUnderlined;
            public byte tmStruckOut;
            public byte tmPitchAndFamily;
            public byte tmCharSet;
        }

#if !W8CORE

        [DllImport("user32.dll", EntryPoint = "PeekMessage"), SuppressUnmanagedCodeSecurity]
        public static extern int PeekMessage(out NativeMessage lpMsg, IntPtr hWnd, int wMsgFilterMin,
                                              int wMsgFilterMax, int wRemoveMsg);

        [DllImport("user32.dll", EntryPoint = "GetMessage"), SuppressUnmanagedCodeSecurity]
        public static extern int GetMessage(out NativeMessage lpMsg, IntPtr hWnd, int wMsgFilterMin,
                                             int wMsgFilterMax);

        [DllImport("user32.dll", EntryPoint = "TranslateMessage"), SuppressUnmanagedCodeSecurity]
        public static extern int TranslateMessage(ref NativeMessage lpMsg);

        [DllImport("user32.dll", EntryPoint = "DispatchMessage"), SuppressUnmanagedCodeSecurity]
        public static extern int DispatchMessage(ref NativeMessage lpMsg);

        public enum WindowLongType : int
        {
            WndProc = (-4),
            HInstance = (-6),
            HwndParent = (-8),
            Style = (-16),
            ExtendedStyle = (-20),
            UserData = (-21),
            Id = (-12)
        }

        public delegate IntPtr WndProc(IntPtr hWnd, int msg, IntPtr wParam, IntPtr lParam);

        public static IntPtr GetWindowLong(HandleRef hWnd, WindowLongType index)
        {
            if (IntPtr.Size == 4)
            {
                return GetWindowLong32(hWnd, index);
            }
            return GetWindowLong64(hWnd, index);
        }

        [DllImport("user32.dll", EntryPoint = "GetFocus", CharSet = CharSet.Unicode)]
        public static extern IntPtr GetFocus();

        [DllImport("user32.dll", EntryPoint = "GetWindowLong", CharSet = CharSet.Unicode)]
        private static extern IntPtr GetWindowLong32(HandleRef hwnd, WindowLongType index);

        [DllImport("user32.dll", EntryPoint = "GetWindowLongPtr", CharSet = CharSet.Unicode)]
        private static extern IntPtr GetWindowLong64(HandleRef hwnd, WindowLongType index);

        public static IntPtr SetWindowLong(HandleRef hwnd, WindowLongType index, IntPtr wndProcPtr)
        {
            if (IntPtr.Size == 4)
            {
                return SetWindowLong32(hwnd, index, wndProcPtr);
            }
            return SetWindowLongPtr64(hwnd, index, wndProcPtr);
        }

        [DllImport("user32.dll", EntryPoint = "SetParent", CharSet = CharSet.Unicode)]
        public static extern IntPtr SetParent(HandleRef hWnd, IntPtr hWndParent);

        [DllImport("user32.dll", EntryPoint = "SetWindowLong", CharSet = CharSet.Unicode)]
        private static extern IntPtr SetWindowLong32(HandleRef hwnd, WindowLongType index, IntPtr wndProc);


        public static bool ShowWindow(HandleRef hWnd, bool windowVisible)
        {
            return ShowWindow(hWnd, windowVisible ? 1 : 0);
        }

        [DllImport("user32.dll", EntryPoint = "ShowWindow", CharSet = CharSet.Unicode)]
        private static extern bool ShowWindow(HandleRef hWnd, int mCmdShow);

        [DllImport("user32.dll", EntryPoint = "SetWindowLongPtr", CharSet = CharSet.Unicode)]
        private static extern IntPtr SetWindowLongPtr64(HandleRef hwnd, WindowLongType index, IntPtr wndProc);

        [DllImport("user32.dll", EntryPoint = "CallWindowProc", CharSet = CharSet.Unicode)]
        public static extern IntPtr CallWindowProc(IntPtr wndProc, IntPtr hwnd, int msg, IntPtr wParam, IntPtr lParam);

        [DllImport("user32.dll", EntryPoint = "GetClientRect")]
<<<<<<< HEAD
        public static extern bool GetClientRect(IntPtr hWnd, out RawRectangle lpRect);
=======
        public static extern bool GetClientRect(IntPtr hWnd, out Rectangle lpRect);
>>>>>>> c16d2983

        [DllImport("kernel32.dll", EntryPoint = "GetModuleHandle", CharSet = CharSet.Unicode)]
        public static extern IntPtr GetModuleHandle(string lpModuleName);
#endif
    }
}<|MERGE_RESOLUTION|>--- conflicted
+++ resolved
@@ -1,8 +1,4 @@
-<<<<<<< HEAD
-// Copyright (c) 2010-2013 SharpDX - Alexandre Mutel
-=======
 // Copyright (c) 2010-2014 SharpDX - Alexandre Mutel
->>>>>>> c16d2983
 // 
 // Permission is hereby granted, free of charge, to any person obtaining a copy
 // of this software and associated documentation files (the "Software"), to deal
@@ -24,10 +20,7 @@
 using System;
 using System.Runtime.InteropServices;
 using System.Security;
-<<<<<<< HEAD
 using SharpDX.Mathematics.Interop;
-=======
->>>>>>> c16d2983
 using SharpDX.Win32;
 
 namespace SharpDX
@@ -160,11 +153,7 @@
         public static extern IntPtr CallWindowProc(IntPtr wndProc, IntPtr hwnd, int msg, IntPtr wParam, IntPtr lParam);
 
         [DllImport("user32.dll", EntryPoint = "GetClientRect")]
-<<<<<<< HEAD
         public static extern bool GetClientRect(IntPtr hWnd, out RawRectangle lpRect);
-=======
-        public static extern bool GetClientRect(IntPtr hWnd, out Rectangle lpRect);
->>>>>>> c16d2983
 
         [DllImport("kernel32.dll", EntryPoint = "GetModuleHandle", CharSet = CharSet.Unicode)]
         public static extern IntPtr GetModuleHandle(string lpModuleName);
