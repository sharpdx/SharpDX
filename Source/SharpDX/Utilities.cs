<<<<<<< HEAD
﻿// Copyright (c) 2010-2013 SharpDX - Alexandre Mutel
=======
﻿// Copyright (c) 2010-2014 SharpDX - Alexandre Mutel
>>>>>>> c16d2983
// 
// Permission is hereby granted, free of charge, to any person obtaining a copy
// of this software and associated documentation files (the "Software"), to deal
// in the Software without restriction, including without limitation the rights
// to use, copy, modify, merge, publish, distribute, sublicense, and/or sell
// copies of the Software, and to permit persons to whom the Software is
// furnished to do so, subject to the following conditions:
// 
// The above copyright notice and this permission notice shall be included in
// all copies or substantial portions of the Software.
// 
// THE SOFTWARE IS PROVIDED "AS IS", WITHOUT WARRANTY OF ANY KIND, EXPRESS OR
// IMPLIED, INCLUDING BUT NOT LIMITED TO THE WARRANTIES OF MERCHANTABILITY,
// FITNESS FOR A PARTICULAR PURPOSE AND NONINFRINGEMENT. IN NO EVENT SHALL THE
// AUTHORS OR COPYRIGHT HOLDERS BE LIABLE FOR ANY CLAIM, DAMAGES OR OTHER
// LIABILITY, WHETHER IN AN ACTION OF CONTRACT, TORT OR OTHERWISE, ARISING FROM,
// OUT OF OR IN CONNECTION WITH THE SOFTWARE OR THE USE OR OTHER DEALINGS IN
// THE SOFTWARE.

using System;
using System.Collections;
using System.Collections.Generic;
using System.Collections.ObjectModel;
using System.Diagnostics;
using System.Globalization;
using System.IO;
using System.Reflection.Emit;
using System.Runtime.InteropServices;
using System.Security;
using System.Text;
using System.Threading;

using SharpDX.Direct3D;
using System.Reflection;
#if W8CORE
using System.Threading.Tasks;
using System.Linq;
using System.Linq.Expressions;
using SharpDX.Text;

#endif
<<<<<<< HEAD
using SharpDX.Mathematics.Interop;
=======
>>>>>>> c16d2983

namespace SharpDX
{

#if !NET35Plus
    /// <summary>
    /// Encapsulates a method that has no parameters and returns a value of the type specified by the TResult parameter.
    /// </summary>
    /// <typeparam name="TResult">The type of the return value of the method that this delegate encapsulates. This type parameter is covariant. That is, you can use either the type you specified or any type that is more derived.</typeparam>
    /// <returns>The return value of the method that this delegate encapsulates.</returns>
    public delegate TResult Func<out TResult>();
    public delegate TResult Func<in T1, out TResult>(T1 paramT1);
    public delegate TResult Func<in T1, in T2, out TResult>(T1 paramT1, T2 paramT2);

    public delegate void Action();
    public delegate void Action<T1, T2>(T1 paramT1, T2 paramT2);
#endif

    /// <summary>
    /// A Delegate to get a property value from an object.
    /// </summary>
    /// <typeparam name="T">Type of the getter.</typeparam>
    /// <param name="obj">The obj to get the property from.</param>
    /// <param name="value">The value to get.</param>
    public delegate void GetValueFastDelegate<T>(object obj, out T value);

    /// <summary>
    /// A Delegate to set a property value to an object.
    /// </summary>
    /// <typeparam name="T">Type of the setter.</typeparam>
    /// <param name="obj">The obj to set the property from.</param>
    /// <param name="value">The value to set.</param>
    public delegate void SetValueFastDelegate<T>(object obj, ref T value);

    /// <summary>
    /// Utility class.
    /// </summary>
    public static class Utilities
    {
        ///// <summary>
        ///// Native memcpy.
        ///// </summary>
        ///// <param name="dest">The destination memory location.</param>
        ///// <param name="src">The source memory location.</param>
        ///// <param name="sizeInBytesToCopy">The count.</param>
        ///// <returns></returns>
        //[DllImport("msvcrt.dll", EntryPoint = "memcpy", CallingConvention = CallingConvention.Cdecl,
        //    SetLastError = false), SuppressUnmanagedCodeSecurity]
        //public static extern IntPtr CopyMemory(IntPtr dest, IntPtr src, ulong sizeInBytesToCopy);

        /// <summary>
        /// Native memcpy.
        /// </summary>
        /// <param name="dest">The destination memory location.</param>
        /// <param name="src">The source memory location.</param>
        /// <param name="sizeInBytesToCopy">The byte count.</param>
        public static void CopyMemory(IntPtr dest, IntPtr src, int sizeInBytesToCopy)
        {
            unsafe
            {
                // TODO plug in Interop a pluggable CopyMemory using cpblk or memcpy based on architecture
                Interop.memcpy((void*)dest, (void*)src, sizeInBytesToCopy);
            }
        }

        /// <summary>
        /// Compares two block of memory.
        /// </summary>
        /// <param name="from">The pointer to compare from.</param>
        /// <param name="against">The pointer to compare against.</param>
        /// <param name="sizeToCompare">The size in bytes to compare.</param>
        /// <returns><c>true</c> if the buffers are equivalent; otherwise, <c>false</c>.</returns>
        public unsafe static bool CompareMemory(IntPtr from, IntPtr against, int sizeToCompare)
        {
            var pSrc = (byte*)@from;
            var pDst = (byte*)against;

            // Compare 8 bytes.
            int numberOf = sizeToCompare >> 3;
            while (numberOf > 0)
            {
                if (*(long*)pSrc != *(long*)pDst)
                    return false;
                pSrc += 8;
                pDst += 8;
                numberOf--;
            }
 
            // Compare remaining bytes.
            numberOf = sizeToCompare & 7;
            while (numberOf > 0)
            {
                if (*pSrc != *pDst)
                    return false;
                pSrc++;
                pDst++;
                numberOf--;
            }

            return true;
        }

        /// <summary>
        /// Clears the memory.
        /// </summary>
        /// <param name="dest">The dest.</param>
        /// <param name="value">The value.</param>
        /// <param name="sizeInBytesToClear">The size in bytes to clear.</param>
        public static void ClearMemory(IntPtr dest, byte value, int sizeInBytesToClear)
        {
            unsafe
            {
                Interop.memset((void*)dest, value, sizeInBytesToClear);
            }
        }

        /// <summary>
        /// Return the sizeof a struct from a CLR. Equivalent to sizeof operator but works on generics too.
        /// </summary>
        /// <typeparam name="T">A struct to evaluate.</typeparam>
        /// <returns>Size of this struct.</returns>
        public static int SizeOf<T>() where T : struct
        {
            return Interop.SizeOf<T>();            
        }

        /// <summary>
        /// Return the sizeof an array of struct. Equivalent to sizeof operator but works on generics too.
        /// </summary>
        /// <typeparam name="T">A struct.</typeparam>
        /// <param name="array">The array of struct to evaluate.</param>
        /// <returns>Size in bytes of this array of struct.</returns>
        public static int SizeOf<T>(T[] array) where T : struct
        {
            return array == null ? 0 : array.Length * Interop.SizeOf<T>();
        }

        /// <summary>
        /// Pins the specified source and call an action with the pinned pointer.
        /// </summary>
        /// <typeparam name="T">The type of the structure to pin.</typeparam>
        /// <param name="source">The source.</param>
        /// <param name="pinAction">The pin action to perform on the pinned pointer.</param>
        public static void Pin<T>(ref T source, Action<IntPtr> pinAction) where T : struct
        {
            unsafe
            {
                pinAction((IntPtr)Interop.Fixed(ref source));
            }
        }

        /// <summary>
        /// Pins the specified source and call an action with the pinned pointer.
        /// </summary>
        /// <typeparam name="T">The type of the structure to pin.</typeparam>
        /// <param name="source">The source array.</param>
        /// <param name="pinAction">The pin action to perform on the pinned pointer.</param>
        public static void Pin<T>(T[] source, Action<IntPtr> pinAction) where T : struct
        {
            unsafe
            {
                pinAction(source == null ? IntPtr.Zero : (IntPtr)Interop.Fixed(source));
            }
        }

        /// <summary>
        /// Converts a structured array to an equivalent byte array.
        /// </summary>
        /// <typeparam name="T">The type of source array.</typeparam>
        /// <param name="source">The source array.</param>
        /// <returns>Converted byte array.</returns>
        public static byte[] ToByteArray<T>(T[] source) where T : struct
        {
            if (source == null) return null;

            var buffer = new byte[SizeOf<T>() * source.Length];

            if (source.Length == 0)
                return buffer;

            unsafe
            {
                fixed (void* pBuffer = buffer)
                    Interop.Write(pBuffer, source, 0, source.Length);
            }
            return buffer;
        }

        /// <summary>
        /// Swaps the value between two references.
        /// </summary>
        /// <typeparam name="T">Type of a data to swap.</typeparam>
        /// <param name="left">The left value.</param>
        /// <param name="right">The right value.</param>
        public static void Swap<T>(ref T left, ref T right)
        {
            var temp = left;
            left = right;
            right = temp;
        }

        /// <summary>
        /// Reads the specified T data from a memory location.
        /// </summary>
        /// <typeparam name="T">Type of a data to read.</typeparam>
        /// <param name="source">Memory location to read from.</param>
        /// <returns>The data read from the memory location.</returns>
        public static T Read<T>(IntPtr source) where T : struct
        {
            unsafe
            {
                return Interop.ReadInline<T>((void*)source);
            }
        }

        /// <summary>
        /// Reads the specified T data from a memory location.
        /// </summary>
        /// <typeparam name="T">Type of a data to read.</typeparam>
        /// <param name="source">Memory location to read from.</param>
        /// <param name="data">The data write to.</param>
        /// <returns>source pointer + sizeof(T).</returns>
        public static void Read<T>(IntPtr source, ref T data) where T : struct
        {
            unsafe
            {
                Interop.CopyInline(ref data, (void*)source);
            }
        }

        /// <summary>
        /// Reads the specified T data from a memory location.
        /// </summary>
        /// <typeparam name="T">Type of a data to read.</typeparam>
        /// <param name="source">Memory location to read from.</param>
        /// <param name="data">The data write to.</param>
        /// <returns>source pointer + sizeof(T).</returns>
        public static void ReadOut<T>(IntPtr source, out T data) where T : struct
        {
            unsafe
            {
                Interop.CopyInlineOut(out data, (void*)source);
            }
        }

        /// <summary>
        /// Reads the specified T data from a memory location.
        /// </summary>
        /// <typeparam name="T">Type of a data to read.</typeparam>
        /// <param name="source">Memory location to read from.</param>
        /// <param name="data">The data write to.</param>
        /// <returns>source pointer + sizeof(T).</returns>
        public static IntPtr ReadAndPosition<T>(IntPtr source, ref T data) where T : struct
        {
            unsafe
            {
                return (IntPtr)Interop.Read((void*)source, ref data);
            }
        }

        /// <summary>
        /// Reads the specified array T[] data from a memory location.
        /// </summary>
        /// <typeparam name="T">Type of a data to read.</typeparam>
        /// <param name="source">Memory location to read from.</param>
        /// <param name="data">The data write to.</param>
        /// <param name="offset">The offset in the array to write to.</param>
        /// <param name="count">The number of T element to read from the memory location.</param>
        /// <returns>source pointer + sizeof(T) * count.</returns>
        public static IntPtr Read<T>(IntPtr source, T[] data, int offset, int count) where T : struct
        {
            unsafe
            {
                return (IntPtr)Interop.Read((void*)source, data, offset, count);
            }
        }

        /// <summary>
        /// Writes the specified T data to a memory location.
        /// </summary>
        /// <typeparam name="T">Type of a data to write.</typeparam>
        /// <param name="destination">Memory location to write to.</param>
        /// <param name="data">The data to write.</param>
        /// <returns>destination pointer + sizeof(T).</returns>
        public static void Write<T>(IntPtr destination, ref T data) where T : struct
        {
            unsafe
            {
                Interop.CopyInline((void*)destination, ref data);
            }
        }

        /// <summary>
        /// Writes the specified T data to a memory location.
        /// </summary>
        /// <typeparam name="T">Type of a data to write.</typeparam>
        /// <param name="destination">Memory location to write to.</param>
        /// <param name="data">The data to write.</param>
        /// <returns>destination pointer + sizeof(T).</returns>
        public static IntPtr WriteAndPosition<T>(IntPtr destination, ref T data) where T : struct
        {
            unsafe
            {
                return (IntPtr)Interop.Write((void*)destination, ref data);
            }
        }

        /// <summary>
        /// Writes the specified array T[] data to a memory location.
        /// </summary>
        /// <typeparam name="T">Type of a data to write.</typeparam>
        /// <param name="destination">Memory location to write to.</param>
        /// <param name="data">The array of T data to write.</param>
        /// <param name="offset">The offset in the array to read from.</param>
        /// <param name="count">The number of T element to write to the memory location.</param>
        /// <returns>destination pointer + sizeof(T) * count.</returns>
        public static IntPtr Write<T>(IntPtr destination, T[] data, int offset, int count) where T : struct
        {
            unsafe
            {
                return (IntPtr)Interop.Write((void*)destination, data, offset, count);
            }
        }

    /// <summary>
        /// Converts bool array to integer pointers array.
        /// </summary>
        /// <param name="array">The bool array.</param>
        /// <param name="dest">The destination array of int pointers.</param>
        public unsafe static void ConvertToIntArray(bool[] array, int* dest)
        {
            for (int i = 0; i < array.Length; i++)
                dest[i] = array[i] ? 1 : 0;
        }
 
        /// <summary>
<<<<<<< HEAD
        /// Converts bool array to <see cref="RawBool"/> array.
        /// </summary>
        /// <param name="array">The bool array.</param>
        /// <returns>Converted array of <see cref="RawBool"/>.</returns>
        public static RawBool[] ConvertToIntArray(bool[] array)
        {
            var temp = new RawBool[array.Length];
=======
        /// Converts bool array to <see cref="Bool"/> array.
        /// </summary>
        /// <param name="array">The bool array.</param>
        /// <returns>Converted array of <see cref="Bool"/>.</returns>
        public static Bool[] ConvertToIntArray(bool[] array)
        {
            var temp = new Bool[array.Length];
>>>>>>> c16d2983
            for (int i = 0; i < temp.Length; i++)
                temp[i] = array[i];
            return temp;
        }

<<<<<<< HEAD
        /// <summary>
=======
    /// <summary>
>>>>>>> c16d2983
        /// Converts integer pointer array to bool array.
        /// </summary>
        /// <param name="array">The array of integer pointers.</param>
        /// <param name="length">Array size.</param>
        /// <returns>Converted array of bool.</returns>
<<<<<<< HEAD
        public static unsafe bool[] ConvertToBoolArray(int* array, int length)
        {
            var temp = new bool[length];
            for(int i = 0; i < temp.Length; i++)
=======
    public unsafe static bool[] ConvertToBoolArray(int* array, int length)
        {
            var temp = new bool[length];
            for (int i = 0; i < temp.Length; i++)
>>>>>>> c16d2983
                temp[i] = array[i] != 0;
            return temp;
        }

        /// <summary>
<<<<<<< HEAD
        /// Converts <see cref="RawBool"/> array to bool array.
        /// </summary>
        /// <param name="array">The array.</param>
        /// <returns>Converted array of bool.</returns>
        public static bool[] ConvertToBoolArray(RawBool[] array)
        {
            var temp = new bool[array.Length];
            for(int i = 0; i < temp.Length; i++)
=======
        /// Converts <see cref="Bool"/> array to bool array.
        /// </summary>
        /// <param name="array">The array.</param>
        /// <returns>Converted array of bool.</returns>
        public static bool[] ConvertToBoolArray(Bool[] array)
        {
            var temp = new bool[array.Length];
            for (int i = 0; i < temp.Length; i++)
>>>>>>> c16d2983
                temp[i] = array[i];
            return temp;
        }

        /// <summary>
        /// Gets the <see cref="System.Guid"/> from a type.
        /// </summary>
        /// <param name="type">The type.</param>
        /// <returns>The guid associated with this type.</returns>
        public static Guid GetGuidFromType(Type type)
        {
#if W8CORE
            return type.GetTypeInfo().GUID;
#else
            return type.GUID;
#endif
        }

        /// <summary>
        /// Determines whether a given type inherits from a generic type.
        /// </summary>
        /// <param name="givenType">Type of the class to check if it inherits from generic type.</param>
        /// <param name="genericType">Type of the generic.</param>
        /// <returns><c>true</c> if [is assignable to generic type] [the specified given type]; otherwise, <c>false</c>.</returns>
        public static bool IsAssignableToGenericType(Type givenType, Type genericType)
        {
#if W8CORE
            throw new NotImplementedException();
#else
            // from http://stackoverflow.com/a/1075059/1356325
            var interfaceTypes = givenType.GetInterfaces();

            foreach (var it in interfaceTypes)
            {
                if (it.IsGenericType && it.GetGenericTypeDefinition() == genericType)
                    return true;
            }

            if (givenType.IsGenericType && givenType.GetGenericTypeDefinition() == genericType)
                return true;

            Type baseType = givenType.BaseType;
            if (baseType == null) return false;

            return IsAssignableToGenericType(baseType, genericType);
#endif
        }

        /// <summary>
        /// Allocate an aligned memory buffer.
        /// </summary>
        /// <param name="sizeInBytes">Size of the buffer to allocate.</param>
        /// <param name="align">Alignment, 16 bytes by default.</param>
        /// <returns>A pointer to a buffer aligned.</returns>
        /// <remarks>
        /// To free this buffer, call <see cref="FreeMemory"/>.
        /// </remarks>
        public unsafe static IntPtr AllocateMemory(int sizeInBytes, int align = 16)
        {
            int mask = align - 1;
            var memPtr = Marshal.AllocHGlobal(sizeInBytes + mask + IntPtr.Size);
            var ptr = (long)((byte*)memPtr + sizeof(void*) + mask) & ~mask;
            ((IntPtr*)ptr)[-1] = memPtr;
            return new IntPtr(ptr);
        }

        /// <summary>
        /// Allocate an aligned memory buffer and clear it with a specified value (0 by default).
        /// </summary>
        /// <param name="sizeInBytes">Size of the buffer to allocate.</param>
        /// <param name="clearValue">Default value used to clear the buffer.</param>
        /// <param name="align">Alignment, 16 bytes by default.</param>
        /// <returns>A pointer to a buffer aligned.</returns>
        /// <remarks>
        /// To free this buffer, call <see cref="FreeMemory"/>.
        /// </remarks>
        public static IntPtr AllocateClearedMemory(int sizeInBytes, byte clearValue = 0, int align = 16)
        {
            var ptr = AllocateMemory(sizeInBytes, align);
            ClearMemory(ptr, clearValue, sizeInBytes);
            return ptr;
        }

        /// <summary>
        /// Determines whether the specified memory pointer is aligned in memory.
        /// </summary>
        /// <param name="memoryPtr">The memory pointer.</param>
        /// <param name="align">The align.</param>
        /// <returns><c>true</c> if the specified memory pointer is aligned in memory; otherwise, <c>false</c>.</returns>
        public static bool IsMemoryAligned(IntPtr memoryPtr, int align = 16)
        {
            return ((memoryPtr.ToInt64() & (align-1)) == 0);
        }

        /// <summary>
        /// Allocate an aligned memory buffer.
        /// </summary>
        /// <returns>A pointer to a buffer aligned.</returns>
        /// <remarks>
        /// The buffer must have been allocated with <see cref="AllocateMemory"/>.
        /// </remarks>
        public unsafe static void FreeMemory(IntPtr alignedBuffer)
        {
            if (alignedBuffer == IntPtr.Zero) return;
            Marshal.FreeHGlobal(((IntPtr*) alignedBuffer)[-1]);
        }

        /// <summary>
        /// Converts a pointer to a null-terminating string up to maxLength characters to a .Net string.
        /// </summary>
        /// <param name="pointer">The pointer to an ANSI null string.</param>
        /// <param name="maxLength">Maximum length of the string.</param>
        /// <returns>The converted string.</returns>
        public static string PtrToStringAnsi(IntPtr pointer, int maxLength)
        {
#if W8CORE
            return Marshal.PtrToStringAnsi(pointer, maxLength);
#else
            unsafe
            {
                var pStr = (byte*)pointer;
                for (int i = 0; i < maxLength; i++) 
                    if (*pStr++ == 0 )
                        return new string((sbyte*)pointer);
                return new string((sbyte*)pointer, 0, maxLength);
            }
#endif
        }

        /// <summary>
        /// Converts a pointer to a null-terminating string up to maxLength characters to a .Net string.
        /// </summary>
        /// <param name="pointer">The pointer to an Unicode null string.</param>
        /// <param name="maxLength">Maximum length of the string.</param>
        /// <returns>The converted string.</returns>
        public static string PtrToStringUni(IntPtr pointer, int maxLength)
        {
#if W8CORE
            return Marshal.PtrToStringUni(pointer, maxLength);
#else
            unsafe
            {
                var pStr = (char*)pointer;
                for (int i = 0; i < maxLength; i++)
                    if (*pStr++ == 0)
                        return new string((char*)pointer);
                return new string((char*)pointer, 0, maxLength);
            }
#endif
        }

    /// <summary>
        /// Copies the contents of a managed String into unmanaged memory, converting into ANSI format as it copies.
        /// </summary>
        /// <param name="s">A managed string to be copied.</param> 
        /// <returns>The address, in unmanaged memory, to where s was copied, or IntPtr.Zero if s is null.</returns>
        public static unsafe IntPtr StringToHGlobalAnsi(string s)
        {
#if WP8
            if (s == null)
            {
                return IntPtr.Zero;
            }
            int cbNativeBuffer = (s.Length + 1) * 4;
            var ptr2 = Marshal.AllocHGlobal(cbNativeBuffer);
            if (ptr2 == IntPtr.Zero)
            {
                throw new OutOfMemoryException();
            }
            fixed (char* chRef = s)
            {
                int count = ASCIIEncoding.ASCII.GetBytes(chRef, s.Length, (byte*) ptr2, cbNativeBuffer);
                ((byte*) ptr2)[count] = 0;
            }

            return ptr2;
#else
            return Marshal.StringToHGlobalAnsi(s);
#endif
        }

        /// <summary>
        /// Copies the contents of a managed String into unmanaged memory.
        /// </summary>
        /// <param name="s">A managed string to be copied.</param> 
        /// <returns>The address, in unmanaged memory, to where s was copied, or IntPtr.Zero if s is null.</returns>
        public static unsafe IntPtr StringToHGlobalUni(string s)
        {
#if WP8
            if (s == null)
            {
                return IntPtr.Zero;
            }
            int num = (s.Length + 1) * 2;
            if (num < s.Length)
            {
                throw new ArgumentOutOfRangeException("s");
            }
            IntPtr ptr2 = Marshal.AllocHGlobal(num);
            if (ptr2 == IntPtr.Zero)
            {
                throw new OutOfMemoryException();
            }
            CopyStringToUnmanaged(ptr2, s);
            return ptr2;
#else
            return Marshal.StringToHGlobalUni(s);
#endif
        }

        /// <summary>
        /// Copies the contents of a managed String into unmanaged memory using <see cref="Marshal.AllocCoTaskMem"/>
        /// </summary>
        /// <param name="s">A managed string to be copied.</param> 
        /// <returns>The address, in unmanaged memory, to where s was copied, or IntPtr.Zero if s is null.</returns>
        public static unsafe IntPtr StringToCoTaskMemUni(string s)
        {
            if (s == null)
            {
                return IntPtr.Zero;
            }
            int num = (s.Length + 1) * 2;
            if (num < s.Length)
            {
                throw new ArgumentOutOfRangeException("s");
            }
            IntPtr ptr2 = Marshal.AllocCoTaskMem(num);
            if (ptr2 == IntPtr.Zero)
            {
                throw new OutOfMemoryException();
            }
            CopyStringToUnmanaged(ptr2, s);
            return ptr2;
        }

        private unsafe static void CopyStringToUnmanaged(IntPtr ptr, string str)
        {
            fixed (char* pStr = str)
            {
                CopyMemory(ptr, new IntPtr(pStr), (str.Length + 1 ) * 2);
            }
        }

        /// <summary>
        /// Gets the IUnknown from object. Similar to <see cref="Marshal.GetIUnknownForObject"/> but accept null object
        /// by returning an IntPtr.Zero IUnknown pointer.
        /// </summary>
        /// <param name="obj">The managed object.</param>
        /// <returns>An IUnknown pointer to a  managed object.</returns>
        public static IntPtr GetIUnknownForObject(object obj)
        {
            IntPtr objPtr =  obj == null ? IntPtr.Zero : Marshal.GetIUnknownForObject(obj);
            //if (obj is ComObject && ((ComObject)obj).NativePointer == IntPtr.Zero) 
            //    (((ComObject)obj).NativePointer) = objPtr;
            return objPtr;
        }

        /// <summary>
        /// Gets an object from an IUnknown pointer. Similar to <see cref="Marshal.GetObjectForIUnknown"/> but accept IntPtr.Zero
        /// by returning a null object.
        /// </summary>
        /// <param name="iunknownPtr">an IUnknown pointer to a  managed object.</param>
        /// <returns>The managed object.</returns>
        public static object GetObjectForIUnknown(IntPtr iunknownPtr)
        {
            return iunknownPtr == IntPtr.Zero ? null : Marshal.GetObjectForIUnknown(iunknownPtr);
        }

        /// <summary>
        /// String helper join method to display an array of object as a single string.
        /// </summary>
        /// <param name="separator">The separator.</param>
        /// <param name="array">The array.</param>
        /// <returns>A string with array elements separated by the separator.</returns>
        public static string Join<T>(string separator, T[] array)
        {
            var text = new StringBuilder();
            if (array != null)
            {
                for (int i = 0; i < array.Length; i++)
                {
                    if (i > 0) text.Append(separator);
                    text.Append(array[i]);
                }
            }
            return text.ToString();
        }

        /// <summary>
        /// String helper join method to display an enumerable of object as a single string.
        /// </summary>
        /// <param name="separator">The separator.</param>
        /// <param name="elements">The enumerable.</param>
        /// <returns>A string with array elements separated by the separator.</returns>
        public static string Join(string separator, IEnumerable elements)
        {
            var elementList = new List<string>();
            foreach (var element in elements)
                elementList.Add(element.ToString());

            var text = new StringBuilder();
            for (int i = 0; i < elementList.Count; i++)
            {
                var element = elementList[i];
                if (i > 0) text.Append(separator);
                text.Append(element);
            }
            return text.ToString();
        }

        /// <summary>
        /// String helper join method to display an enumerable of object as a single string.
        /// </summary>
        /// <param name="separator">The separator.</param>
        /// <param name="elements">The enumerable.</param>
        /// <returns>A string with array elements separated by the separator.</returns>
        public static string Join(string separator, IEnumerator elements)
        {
            var elementList = new List<string>();
            while (elements.MoveNext())
                elementList.Add(elements.Current.ToString());

            var text = new StringBuilder();
            for (int i = 0; i < elementList.Count; i++)
            {
                var element = elementList[i];
                if (i > 0) text.Append(separator);
                text.Append(element);
            }
            return text.ToString();
        }

        /// <summary>
        /// Converts a blob to a string.
        /// </summary>
        /// <param name="blob">A blob.</param>
        /// <returns>A string extracted from a blob.</returns>
        public static string BlobToString(Blob blob)
        {
            if (blob == null) return null;
            string output;
#if W8CORE
            output = Marshal.PtrToStringAnsi(blob.BufferPointer);
#else
            unsafe
            {
                output = new string((sbyte*) blob.BufferPointer);
            }
#endif
            blob.Dispose();
            return output;
        }

        /// <summary>
        /// Equivalent to IntPtr.Add method from 3.5+ .NET Framework.
        /// Adds an offset to the value of a pointer.
        /// </summary>
        /// <param name="ptr">A native pointer.</param>
        /// <param name="offset">The offset to add (number of bytes).</param>
        /// <returns>A new pointer that reflects the addition of offset to pointer.</returns>
        public unsafe static IntPtr IntPtrAdd(IntPtr ptr, int offset)
        {
            return new IntPtr(((byte*) ptr) + offset);
        }

        /// <summary>
        /// Read stream to a byte[] buffer.
        /// </summary>
        /// <param name="stream">Input stream.</param>
        /// <returns>A byte[] buffer.</returns>
        public static byte[] ReadStream(Stream stream)
        {
            int readLength = 0;
            return ReadStream(stream, ref readLength);
        }

        /// <summary>
        /// Read stream to a byte[] buffer.
        /// </summary>
        /// <param name="stream">Input stream.</param>
        /// <param name="readLength">Length to read.</param>
        /// <returns>A byte[] buffer.</returns>
        public static byte[] ReadStream(Stream stream, ref int readLength)
        {
            Debug.Assert(stream != null);
            Debug.Assert(stream.CanRead);
            int num = readLength;
            Debug.Assert(num <= (stream.Length - stream.Position));
            if (num == 0)
                readLength = (int) (stream.Length - stream.Position);
            num = readLength;

            Debug.Assert(num >= 0);
            if (num == 0)
                return new byte[0];

            byte[] buffer = new byte[num];
            int bytesRead = 0;
            if (num > 0)
            {
                do
                {
                    bytesRead += stream.Read(buffer, bytesRead, readLength - bytesRead);
                } while (bytesRead < readLength);
            }
            return buffer;
        }

        /// <summary>
        /// Compares two collection, element by elements.
        /// </summary>
        /// <param name="left">A "from" enumerator.</param>
        /// <param name="right">A "to" enumerator.</param>
        /// <returns><c>true</c> if lists are identical, <c>false</c> otherwise.</returns>
        public static bool Compare(IEnumerable left, IEnumerable right)
        {
            if (ReferenceEquals(left, right))
                return true;
            if (ReferenceEquals(left, null) || ReferenceEquals(right, null))
                return false;

            return Compare(left.GetEnumerator(), right.GetEnumerator());
        }

        /// <summary>
        /// Compares two collection, element by elements.
        /// </summary>
        /// <param name="leftIt">A "from" enumerator.</param>
        /// <param name="rightIt">A "to" enumerator.</param>
        /// <returns><c>true</c> if lists are identical; otherwise, <c>false</c>.</returns>
        public static bool Compare(IEnumerator leftIt, IEnumerator rightIt)
        {
            if (ReferenceEquals(leftIt, rightIt))
                return true;
            if (ReferenceEquals(leftIt, null) || ReferenceEquals(rightIt, null))
                return false;

            bool hasLeftNext;
            bool hasRightNext;
            while (true)
            {
                hasLeftNext = leftIt.MoveNext();
                hasRightNext = rightIt.MoveNext();
                if (!hasLeftNext || !hasRightNext)
                    break;

                if (!Equals(leftIt.Current, rightIt.Current))
                    return false;
            }

            // If there is any left element
            if (hasLeftNext != hasRightNext)
                return false;

            return true;
        }

        /// <summary>
        /// Compares two collection, element by elements.
        /// </summary>
        /// <param name="left">The collection to compare from.</param>
        /// <param name="right">The collection to compare to.</param>
        /// <returns><c>true</c> if lists are identical (but not necessarily of the same time); otherwise , <c>false</c>.</returns>
        public static bool Compare(ICollection left, ICollection right)
        {
            if (ReferenceEquals(left, right))
                return true;
            if (ReferenceEquals(left, null) || ReferenceEquals(right, null))
                return false;

            if (left.Count != right.Count)
                return false;

            int count = 0;
            var leftIt = left.GetEnumerator();
            var rightIt = right.GetEnumerator();
            while (leftIt.MoveNext() && rightIt.MoveNext())
            {
                if (!Equals(leftIt.Current, rightIt.Current))
                    return false;
                count++;
            }

            // Just double check to make sure that the iterator actually returns
            // the exact number of elements
            if (count != left.Count)
                return false;

            return true;
        }

        /// <summary>
        /// Gets the custom attribute.
        /// </summary>
        /// <typeparam name="T">Type of the custom attribute.</typeparam>
        /// <param name="memberInfo">The member info.</param>
        /// <param name="inherited">if set to <c>true</c> [inherited].</param>
        /// <returns>The custom attribute or null if not found.</returns>
        public static T GetCustomAttribute<T>(MemberInfo memberInfo, bool inherited = false) where T : Attribute
        {
#if W8CORE
            return memberInfo.GetCustomAttribute<T>(inherited);
#else
            var result = memberInfo.GetCustomAttributes(typeof(T), inherited);
            if (result.Length == 0)
                return default(T);
            return (T)result[0];
#endif
        }

        /// <summary>
        /// Gets the custom attributes.
        /// </summary>
        /// <typeparam name="T">Type of the custom attribute.</typeparam>
        /// <param name="memberInfo">The member info.</param>
        /// <param name="inherited">if set to <c>true</c> [inherited].</param>
        /// <returns>The custom attribute or null if not found.</returns>
        public static IEnumerable<T> GetCustomAttributes<T>(MemberInfo memberInfo, bool inherited = false) where T : Attribute
        {
#if W8CORE
            return memberInfo.GetCustomAttributes<T>(inherited);
#else
            var result = memberInfo.GetCustomAttributes(typeof(T), inherited);
            if (result.Length == 0)
                return new T[0];
            var typedResult = new T[result.Length];
            Array.Copy(result, typedResult, result.Length);
            return typedResult;
#endif
        }

        /// <summary>
        /// Determines whether fromType can be assigned to toType.
        /// </summary>
        /// <param name="toType">To type.</param>
        /// <param name="fromType">From type.</param>
        /// <returns>
        /// <c>true</c> if [is assignable from] [the specified to type]; otherwise, <c>false</c>.
        /// </returns>
        public static bool IsAssignableFrom(Type toType, Type fromType)
        {
#if W8CORE
            return toType.GetTypeInfo().IsAssignableFrom(fromType.GetTypeInfo());
#else
            return toType.IsAssignableFrom(fromType);
#endif
        }

        /// <summary>
        /// Determines whether the specified type to test is an enum.
        /// </summary>
        /// <param name="typeToTest">The type to test.</param>
        /// <returns>
        /// <c>true</c> if the specified type to test is an enum; otherwise, <c>false</c>.
        /// </returns>
        public static bool IsEnum(Type typeToTest)
        {
#if W8CORE
            return typeToTest.GetTypeInfo().IsEnum;
#else
            return typeToTest.IsEnum;
#endif
        }

        /// <summary>
        /// Determines whether the specified type to test is a value type.
        /// </summary>
        /// <param name="typeToTest">The type to test.</param>
        /// <returns>
        /// <c>true</c> if the specified type to test is a value type; otherwise, <c>false</c>.
        /// </returns>
        public static bool IsValueType(Type typeToTest)
        {
#if W8CORE
            return typeToTest.GetTypeInfo().IsValueType;
#else
            return typeToTest.IsValueType;
#endif
        }

        private static MethodInfo GetMethod(Type type, string name, Type[] typeArgs) {
#if W8CORE

            foreach( var method in type.GetTypeInfo().GetDeclaredMethods(name)) {
                if ( method.GetParameters().Length == typeArgs.Length) {
                    var parameters = method.GetParameters();
                    bool methodFound = true;
                    for (int i = 0; i < typeArgs.Length; i++)
                    {
                        if (parameters[i].ParameterType != typeArgs[i]) {
                            methodFound = false;
                            break;
                        }
                    }
                    if (methodFound) {
                        return method;
                    }
                }
            }
            return null;
#else
            return type.GetMethod(name, typeArgs);
#endif
        }

        /// <summary>
        /// Builds a fast property getter from a type and a property info.
        /// </summary>
        /// <typeparam name="T">Type of the getter.</typeparam>
        /// <param name="customEffectType">Type of the custom effect.</param>
        /// <param name="propertyInfo">The property info to get the value from.</param>
        /// <returns>A compiled delegate.</returns>
        public static GetValueFastDelegate<T> BuildPropertyGetter<T>(Type customEffectType, PropertyInfo propertyInfo)
        {
#if W8CORE

            var valueParam = Expression.Parameter(typeof(T).MakeByRefType());
            var objectParam = Expression.Parameter(typeof(object));
            var castParam = Expression.Convert(objectParam, customEffectType);
            var propertyAccessor = Expression.Property(castParam, propertyInfo);

            Expression convertExpression;
            if (propertyInfo.PropertyType == typeof(bool))
            {
                // Convert bool to int: effect.Property ? 1 : 0
                convertExpression = Expression.Condition(propertyAccessor, Expression.Constant(1), Expression.Constant(0));
            }
            else
            {
                convertExpression = Expression.Convert(propertyAccessor, typeof(T));
            }
            return Expression.Lambda<GetValueFastDelegate<T>>(Expression.Assign(valueParam, convertExpression), objectParam, valueParam).Compile();
#else
            var typeT = typeof(T);
            var propertyType = propertyInfo.PropertyType;
            var method = new DynamicMethod("GetValueDelegate", typeof(void), new[] { typeof(object), typeT.MakeByRefType() });

            var ilGenerator = method.GetILGenerator();
            ilGenerator.Emit(OpCodes.Ldarg_1);
            ilGenerator.Emit(OpCodes.Ldarg_0);
            ilGenerator.Emit(OpCodes.Castclass, customEffectType);
            ilGenerator.EmitCall(OpCodes.Callvirt, propertyInfo.GetGetMethod(), null);

            if (typeT == typeof(byte) || typeT == typeof(sbyte))
            {
                ilGenerator.Emit(OpCodes.Stind_I1);
            }
            else if (typeT == typeof(short) || typeT == typeof(ushort))
            {
                ilGenerator.Emit(OpCodes.Stind_I2);
            }
            else if (typeT == typeof(int) || typeT == typeof(uint))
            {
                // If property type is bool, convert it to int first
                if (propertyType == typeof(bool))
                {
                    ilGenerator.EmitCall(OpCodes.Call,  GetMethod(typeof(Convert), "ToInt32", new[] { typeof(bool) }), null);
                }
                ilGenerator.Emit(OpCodes.Stind_I4);
            }
            else if (typeT == typeof(long) || typeT == typeof(ulong))
            {
                ilGenerator.Emit(OpCodes.Stind_I8);
            }
            else if (typeT == typeof(float))
            {
                ilGenerator.Emit(OpCodes.Stind_R4);
            }
            else if (typeT == typeof(double))
            {
                ilGenerator.Emit(OpCodes.Stind_R8);
            }
            else
            {
                var castMethod = FindExplicitConverstion(propertyType, typeT);
                if (castMethod != null)
                {
                    ilGenerator.EmitCall(OpCodes.Call, castMethod, null);
                }
                ilGenerator.Emit(OpCodes.Stobj, typeof(T));
            }
            ilGenerator.Emit(OpCodes.Ret);
            return (GetValueFastDelegate<T>)method.CreateDelegate(typeof(GetValueFastDelegate<T>));
#endif
        }

        /// <summary>
        /// Builds a fast property setter from a type and a property info.
        /// </summary>
        /// <typeparam name="T">Type of the setter.</typeparam>
        /// <param name="customEffectType">Type of the custom effect.</param>
        /// <param name="propertyInfo">The property info to set the value to.</param>
        /// <returns>A compiled delegate.</returns>
        public static SetValueFastDelegate<T> BuildPropertySetter<T>(Type customEffectType, PropertyInfo propertyInfo)
        {
#if W8CORE
            var valueParam = Expression.Parameter(typeof(T).MakeByRefType());
            var objectParam = Expression.Parameter(typeof(object));
            var castParam = Expression.Convert(objectParam, customEffectType);
            var propertyAccessor = Expression.Property(castParam, propertyInfo);

            Expression convertExpression;
            if (propertyInfo.PropertyType == typeof(bool))
            {
                // Convert int to bool: value != 0
                convertExpression = Expression.NotEqual(valueParam, Expression.Constant(0));
            }
            else
            {
                convertExpression = Expression.Convert(valueParam, propertyInfo.PropertyType);
            }
            return Expression.Lambda<SetValueFastDelegate<T>>(Expression.Assign(propertyAccessor, convertExpression), objectParam, valueParam).Compile();
#else

            var typeT = typeof(T);
            var propertyType = propertyInfo.PropertyType;
            var method = new DynamicMethod("SetValueDelegate", typeof(void), new[] { typeof(object), typeT.MakeByRefType() });

            //L_0000: nop 
            //L_0001: ldarg.0 
            //L_0002: castclass TestEmitGetSet.MyCustomEffect
            //L_0007: ldarg.1 
            //L_0008: ldind.i4 
            //L_0009: callvirt instance void TestEmitGetSet.MyCustomEffect::set_Toto(int32)
            //L_000e: nop 
            //L_000f: ret 

            var ilGenerator = method.GetILGenerator();
            ilGenerator.Emit(OpCodes.Ldarg_0);
            ilGenerator.Emit(OpCodes.Castclass, customEffectType);
            ilGenerator.Emit(OpCodes.Ldarg_1);

            if (typeT == typeof(byte) || typeT == typeof(sbyte))
            {
                ilGenerator.Emit(OpCodes.Ldind_I1);
            }
            else if (typeT == typeof(short) || typeT == typeof(ushort))
            {
                ilGenerator.Emit(OpCodes.Ldind_I2);
            }
            else if (typeT == typeof(int) || typeT == typeof(uint))
            {
                ilGenerator.Emit(OpCodes.Ldind_I4);
                // If property type is bool, convert it to int first
                if (propertyType == typeof(bool))
                {
                    ilGenerator.EmitCall(OpCodes.Call, GetMethod(typeof(Convert),"ToBoolean", new[] { typeT }), null);
                }
            }
            else if (typeT == typeof(long) || typeT == typeof(ulong))
            {
                ilGenerator.Emit(OpCodes.Ldind_I8);
            }
            else if (typeT == typeof(float))
            {
                ilGenerator.Emit(OpCodes.Ldind_R4);
            }
            else if (typeT == typeof(double))
            {
                ilGenerator.Emit(OpCodes.Ldind_R8);
            }
            else
            {
                ilGenerator.Emit(OpCodes.Ldobj, typeof(T));

                var castMethod = FindExplicitConverstion(typeT, propertyType);
                if (castMethod != null)
                {
                    ilGenerator.EmitCall(OpCodes.Call, castMethod, null);
                }
            }

            ilGenerator.EmitCall(OpCodes.Callvirt, propertyInfo.GetSetMethod(), null);

            ilGenerator.Emit(OpCodes.Ret);
            return (SetValueFastDelegate<T>)method.CreateDelegate(typeof(SetValueFastDelegate<T>));
#endif
        }

        /// <summary>
        /// Suspends the current thread of a <see cref="sleepTimeInMillis"/>.
        /// </summary>
        /// <param name="sleepTimeInMillis">The duration to sleep in milliseconds.</param>
        public static void Sleep(TimeSpan sleepTimeInMillis)
        {
#if WIN8METRO
            Task.Delay(sleepTimeInMillis).Wait();
#else
            Thread.Sleep(sleepTimeInMillis);
#endif            
        }

        /// <summary>
        /// Finds an explicit conversion between a source type and a target type.
        /// </summary>
        /// <param name="sourceType">Type of the source.</param>
        /// <param name="targetType">Type of the target.</param>
        /// <returns>The method to perform the conversion. null if not found.</returns>
        private static MethodInfo FindExplicitConverstion(Type sourceType, Type targetType)
        {
            // No need for cast for similar source and target type
            if (sourceType == targetType)
                return null;

            var methods = new List<MethodInfo>();

            var tempType = sourceType;
            while (tempType != null)
            {
#if W8CORE
                methods.AddRange(tempType.GetTypeInfo().DeclaredMethods); //target methods will be favored in the search
                tempType = tempType.GetTypeInfo().BaseType;
#else
                methods.AddRange(tempType.GetMethods(BindingFlags.Static | BindingFlags.Public)); //target methods will be favored in the search
                tempType = tempType.BaseType;
#endif
            }

            tempType = targetType;
            while (tempType != null)
            {
#if W8CORE
                methods.AddRange(tempType.GetTypeInfo().DeclaredMethods); //target methods will be favored in the search
                tempType = tempType.GetTypeInfo().BaseType;
#else
                methods.AddRange(tempType.GetMethods(BindingFlags.Static | BindingFlags.Public)); //target methods will be favored in the search
                tempType = tempType.BaseType;
#endif
            }

            foreach (MethodInfo mi in methods)
            {
                if (mi.Name == "op_Explicit") //will return target and take one parameter
                    if (mi.ReturnType == targetType)
                        if (IsAssignableFrom(mi.GetParameters()[0].ParameterType, sourceType))
                            return mi;
            }

            return null;
        }

        [Flags]
        public enum CLSCTX : uint
        {
            ClsctxInprocServer = 0x1,
            ClsctxInprocHandler = 0x2,
            ClsctxLocalServer = 0x4,
            ClsctxInprocServer16 = 0x8,
            ClsctxRemoteServer = 0x10,
            ClsctxInprocHandler16 = 0x20,
            ClsctxReserved1 = 0x40,
            ClsctxReserved2 = 0x80,
            ClsctxReserved3 = 0x100,
            ClsctxReserved4 = 0x200,
            ClsctxNoCodeDownload = 0x400,
            ClsctxReserved5 = 0x800,
            ClsctxNoCustomMarshal = 0x1000,
            ClsctxEnableCodeDownload = 0x2000,
            ClsctxNoFailureLog = 0x4000,
            ClsctxDisableAaa = 0x8000,
            ClsctxEnableAaa = 0x10000,
            ClsctxFromDefaultContext = 0x20000,
            ClsctxInproc = ClsctxInprocServer | ClsctxInprocHandler,
            ClsctxServer = ClsctxInprocServer | ClsctxLocalServer | ClsctxRemoteServer,
            ClsctxAll = ClsctxServer | ClsctxInprocHandler
        }

#if W8CORE
        [StructLayout(LayoutKind.Sequential)]
        public struct MultiQueryInterface
        {
            public IntPtr InterfaceIID;
            public IntPtr IUnknownPointer;
            public Result ResultCode;
        };


#if WP8

        [UnmanagedFunctionPointer(CallingConvention.StdCall)]
        private delegate Result CoCreateInstanceFromAppDelegate([In, MarshalAs(UnmanagedType.LPStruct)] Guid rclsid, 
            IntPtr pUnkOuter, 
            CLSCTX dwClsContext, 
            IntPtr reserved,
            int countMultiQuery,
            ref MultiQueryInterface query);

        private static CoCreateInstanceFromAppDelegate CoCreateInstanceFromApp;

        internal unsafe static void CreateComInstance(Guid clsid, CLSCTX clsctx, Guid riid, ComObject comObject)
        {
            if (CoCreateInstanceFromApp == null)
            {
                CoCreateInstanceFromApp =
                    (CoCreateInstanceFromAppDelegate)
                    Marshal.GetDelegateForFunctionPointer(new IntPtr(SharpDX.WP8.Interop.CoCreateInstanceFromApp()),
                                                          typeof (CoCreateInstanceFromAppDelegate));
            }

            MultiQueryInterface localQuery = new MultiQueryInterface()
            {
                InterfaceIID = new IntPtr(&riid),
                IUnknownPointer = IntPtr.Zero,
                ResultCode = 0,
            };

            var result = CoCreateInstanceFromApp(clsid, IntPtr.Zero, clsctx, IntPtr.Zero, 1, ref localQuery);
            result.CheckError();
            localQuery.ResultCode.CheckError();
            comObject.NativePointer = localQuery.IUnknownPointer;
        }
#else
        #if W8CORE
        [DllImport("api-ms-win-core-com-l1-1-0.dll", ExactSpelling = true, EntryPoint = "CoCreateInstanceFromApp", PreserveSig = true)]
        private static extern Result CoCreateInstanceFromApp([In, MarshalAs(UnmanagedType.LPStruct)] Guid rclsid, 
            IntPtr pUnkOuter, 
            CLSCTX dwClsContext, 
            IntPtr reserved,
            int countMultiQuery,
            ref MultiQueryInterface query);
        #else
        [DllImport("ole32.dll", ExactSpelling = true, EntryPoint = "CoCreateInstanceFromApp", PreserveSig = true)]
        private static extern Result CoCreateInstanceFromApp([In, MarshalAs(UnmanagedType.LPStruct)] Guid rclsid, 
            IntPtr pUnkOuter, 
            CLSCTX dwClsContext, 
            IntPtr reserved,
            int countMultiQuery,
            ref MultiQueryInterface query);
         #endif

        internal unsafe static void CreateComInstance(Guid clsid, CLSCTX clsctx, Guid riid, ComObject comObject)
        {
            MultiQueryInterface localQuery = new MultiQueryInterface()
            {
                InterfaceIID = new IntPtr(&riid),
                IUnknownPointer = IntPtr.Zero,
                ResultCode = 0,
            };

            var result = CoCreateInstanceFromApp(clsid, IntPtr.Zero, clsctx, IntPtr.Zero, 1, ref localQuery);
            result.CheckError();
            localQuery.ResultCode.CheckError();
            comObject.NativePointer = localQuery.IUnknownPointer;
        }
#endif



#else
        [DllImport("ole32.dll", ExactSpelling = true, EntryPoint = "CoCreateInstance", PreserveSig = true)]
        private static extern Result CoCreateInstance([In, MarshalAs(UnmanagedType.LPStruct)] Guid rclsid, IntPtr pUnkOuter, CLSCTX dwClsContext, [In, MarshalAs(UnmanagedType.LPStruct)] Guid riid, out IntPtr comObject);

        internal static void CreateComInstance(Guid clsid, CLSCTX clsctx, Guid riid, ComObject comObject)
        {
            IntPtr pointer;
            var result = CoCreateInstance(clsid, IntPtr.Zero, clsctx, riid, out pointer);
            result.CheckError();
            comObject.NativePointer = pointer;
        }
#endif

        /// <summary>Determines the concurrency model used for incoming calls to objects created by this thread. This concurrency model can be either apartment-threaded or multi-threaded.</summary>
        public enum CoInit
        {
            /// <summary>
            /// Initializes the thread for apartment-threaded object concurrency.
            /// </summary>
            MultiThreaded = 0x0,

            /// <summary>
            /// Initializes the thread for multi-threaded object concurrency.
            /// </summary>
            ApartmentThreaded = 0x2,

            /// <summary>
            /// Disables DDE for OLE1 support.
            /// </summary>
            DisableOle1Dde = 0x4,

            /// <summary>
            /// Trade memory for speed.
            /// </summary>
            SpeedOverMemory = 0x8
        }

#if WP8
        [UnmanagedFunctionPointer(CallingConvention.StdCall)]
        internal delegate bool CloseHandleDelegate(IntPtr handle);
        private static CloseHandleDelegate closeHandle;
        internal static CloseHandleDelegate CloseHandle
        {
            get { return closeHandle ?? (closeHandle = (CloseHandleDelegate)Marshal.GetDelegateForFunctionPointer(new IntPtr(SharpDX.WP8.Interop.CloseHandle()), typeof(CloseHandleDelegate))); }
        }
#else
#if W8CORE
        [DllImport("api-ms-win-core-handle-l1-1-0.dll", EntryPoint = "CloseHandle", SetLastError = true)]
        internal static extern bool CloseHandle(IntPtr handle);
#else
        [DllImport("kernel32.dll", EntryPoint = "CloseHandle", SetLastError = true)]
        internal static extern bool CloseHandle(IntPtr handle);
#endif
#endif

        /// <summary>
        /// Loads a native library.
        /// </summary>
        /// <param name="dllName">Name of the DLL.</param>
        /// <exception cref="DllNotFoundException">If DLL was not found.</exception>
        /// <returns>Handle to the module.</returns>
        public static IntPtr LoadLibrary(string dllName)
        {
            IntPtr result = LoadLibrary_(dllName);
            if (result == IntPtr.Zero)
                throw new DllNotFoundException(String.Format("Unable to find [{0}] in the PATH", dllName));
            return result;
        }

#if WP8
        [UnmanagedFunctionPointer(CallingConvention.StdCall)]
        private delegate IntPtr LoadLibraryDelegate([MarshalAs(UnmanagedType.LPWStr)] string lpFileName, int reserved = 0);
        private static LoadLibraryDelegate loadLibrary_;
        private static LoadLibraryDelegate LoadLibrary_
        {
            get { return loadLibrary_ ?? (loadLibrary_ = (LoadLibraryDelegate)Marshal.GetDelegateForFunctionPointer(new IntPtr(SharpDX.WP8.Interop.LoadPackagedLibrary()), typeof(LoadLibraryDelegate))); }
        }
#elif WIN8METRO && !WP81
        [DllImport("kernel32", EntryPoint = "LoadPackagedLibrary", SetLastError = true)]
        static extern IntPtr LoadLibrary_(string lpFileName, int reserved = 0);
#elif WP81
        [DllImport("PhoneAppModelHost", EntryPoint = "LoadPackagedLibrary", SetLastError = true)]
        static extern IntPtr LoadLibrary_(string lpFileName, int reserved = 0);
#else
        [DllImport("kernel32", EntryPoint = "LoadLibrary", SetLastError = true, CharSet = CharSet.Unicode)]
        static extern IntPtr LoadLibrary_(string lpFileName);
#endif

        /// <summary>
        /// Gets the proc address of a DLL.
        /// </summary>
        /// <param name="handle">The handle.</param>
        /// <param name="dllFunctionToImport">The DLL function to import.</param>
        /// <exception cref="SharpDXException">If the function was not found.</exception>
        /// <returns>Pointer to address of the exported function or variable.</returns>
        public static IntPtr GetProcAddress(IntPtr handle, string dllFunctionToImport)
        {
            IntPtr result = GetProcAddress_(handle, dllFunctionToImport);
            if (result == IntPtr.Zero)
                throw new SharpDXException(dllFunctionToImport);
            return result;
        }

#if WP8
        // http://msdn.microsoft.com/en-us/library/windows/desktop/ms683212%28v=vs.85%29.aspx
        [UnmanagedFunctionPointer(CallingConvention.StdCall)]
        private delegate IntPtr GetProcAddressDelegate(IntPtr hModule, [MarshalAs(UnmanagedType.LPStr)] string procName);
        private static GetProcAddressDelegate getProcAddress_;
        private static GetProcAddressDelegate GetProcAddress_
        {
            get { return getProcAddress_ ?? (getProcAddress_ = (GetProcAddressDelegate)Marshal.GetDelegateForFunctionPointer(new IntPtr(SharpDX.WP8.Interop.GetProcAddress()), typeof(GetProcAddressDelegate))); }
        }
#else
#if W8CORE
        [DllImport("api-ms-win-core-libraryloader-l1-1-1.dll", EntryPoint = "GetProcAddress", CharSet = CharSet.Ansi, ExactSpelling = true, SetLastError = true)]
        static extern IntPtr GetProcAddress_(IntPtr hModule, string procName);
#else
        // http://www.pinvoke.net/default.aspx/kernel32.getprocaddress
        // http://stackoverflow.com/questions/3754264/c-sharp-getprocaddress-returns-zero
        [DllImport("kernel32", EntryPoint = "GetProcAddress", CharSet = CharSet.Ansi, ExactSpelling = true, SetLastError = true)]
        static extern IntPtr GetProcAddress_(IntPtr hModule, string procName);
#endif

#endif

        /// <summary>
        /// Compute a FNV1-modified Hash from <a href="http://bretm.home.comcast.net/~bretm/hash/6.html">Fowler/Noll/Vo Hash</a> improved version.
        /// </summary>
        /// <param name="data">Data to compute the hash from.</param>
        /// <returns>A hash value.</returns>
        public static int ComputeHashFNVModified(byte[] data)
        {
            const uint p = 16777619;
            uint hash = 2166136261;
            foreach (byte b in data)
                hash = (hash ^ b) * p;
            hash += hash << 13;
            hash ^= hash >> 7;
            hash += hash << 3;
            hash ^= hash >> 17;
            hash += hash << 5;
            return unchecked((int)hash);
        }

        /// <summary>
        /// Safely dispose a reference if not null, and set it to null after dispose.
        /// </summary>
        /// <typeparam name="T">The type of COM interface to dispose.</typeparam>
        /// <param name="comObject">Object to dispose.</param>
        /// <remarks>
        /// The reference will be set to null after dispose.
        /// </remarks>
        public static void Dispose<T>(ref T comObject) where T : class, IDisposable
        {
            if (comObject != null)
            {
                comObject.Dispose();
                comObject = null;
            }
        }

        /// <summary>
        /// Transforms an <see cref="IEnumerable{T}"/> to an array of T.
        /// </summary>
        /// <typeparam name="T">Type of the element</typeparam>
        /// <param name="source">The enumerable source.</param>
        /// <returns>an array of T</returns>
        public static T[] ToArray<T>(IEnumerable<T> source)
        {
            return new Buffer<T>(source).ToArray();
        }

        /// <summary>
        /// Test if there is an element in this enumeration.
        /// </summary>
        /// <typeparam name="T">Type of the element</typeparam>
        /// <param name="source">The enumerable source.</param>
        /// <returns><c>true</c> if there is an element in this enumeration, <c>false</c> otherwise</returns>
        public static bool Any<T>(IEnumerable<T> source)
        {
            return source.GetEnumerator().MoveNext();
        }

        /// <summary>
        /// Select elements from an enumeration.
        /// </summary>
        /// <typeparam name="TSource">The type of the T source.</typeparam>
        /// <typeparam name="TResult">The type of the T result.</typeparam>
        /// <param name="source">The source.</param>
        /// <param name="selector">The selector.</param>
        /// <returns>A enumeration of selected values</returns>
        public static IEnumerable<TResult> SelectMany<TSource, TResult>(IEnumerable<TSource> source, Func<TSource, IEnumerable<TResult>> selector)
        {
            foreach (TSource sourceItem in source)
            {
                foreach (TResult result in selector(sourceItem))
                    yield return result;
            }
        }

        /// <summary>
        /// Selects distinct elements from an enumeration.
        /// </summary>
        /// <typeparam name="TSource">The type of the T source.</typeparam>
        /// <param name="source">The source.</param>
        /// <param name="comparer">The comparer.</param>
        /// <returns>A enumeration of selected values</returns>
        public static IEnumerable<TSource> Distinct<TSource>(IEnumerable<TSource> source, IEqualityComparer<TSource> comparer = null)
        {
            if (comparer == null)
                comparer = EqualityComparer<TSource>.Default;
            
            // using Dictionary is not really efficient but easy to implement
            var values = new Dictionary<TSource, object>(comparer);
            foreach (TSource sourceItem in source)
            {
                if (!values.ContainsKey(sourceItem))
                {
                    values.Add(sourceItem, null);
                    yield return sourceItem;
                }
            }
        }

        internal struct Buffer<TElement>
        {
            internal TElement[] items;
            internal int count;

            internal Buffer(IEnumerable<TElement> source)
            {
                var array = (TElement[])null;
                int length = 0;
                var collection = source as ICollection<TElement>;
                if (collection != null)
                {
                    length = collection.Count;
                    if (length > 0)
                    {
                        array = new TElement[length];
                        collection.CopyTo(array, 0);
                    }
                }
                else
                {
                    foreach (TElement element in source)
                    {
                        if (array == null)
                            array = new TElement[4];
                        else if (array.Length == length)
                        {
                            var elementArray = new TElement[checked(length * 2)];
                            Array.Copy(array, 0, elementArray, 0, length);
                            array = elementArray;
                        }
                        array[length] = element;
                        ++length;
                    }
                }
                items = array;
                count = length;
            }

            internal TElement[] ToArray()
            {
                if (count == 0)
                    return new TElement[0];
                if (items.Length == count)
                    return items;
                var elementArray = new TElement[count];
                Array.Copy(items, 0, elementArray, 0, count);
                return elementArray;
            }
        }

        /// <summary>
        /// Determines whether the type inherits from the specified type (used to determine a type without using an explicit type instance).
        /// </summary>
        /// <param name="type">The type.</param>
        /// <param name="parentType">Name of the parent type to find in inheritance hierarchy of type.</param>
        /// <returns><c>true</c> if the type inherits from the specified type; otherwise, <c>false</c>.</returns>
        public static bool IsTypeInheritFrom(Type type, string parentType)
        {
            while (type != null)
            {
                if (type.FullName == parentType)
                {
                    return true;
                }
#if W8CORE
                type = type.GetTypeInfo().BaseType;
#else
                type = type.BaseType;
#endif
            }

            return false;
        }
    }
}<|MERGE_RESOLUTION|>--- conflicted
+++ resolved
@@ -1,8 +1,4 @@
-<<<<<<< HEAD
-﻿// Copyright (c) 2010-2013 SharpDX - Alexandre Mutel
-=======
 ﻿// Copyright (c) 2010-2014 SharpDX - Alexandre Mutel
->>>>>>> c16d2983
 // 
 // Permission is hereby granted, free of charge, to any person obtaining a copy
 // of this software and associated documentation files (the "Software"), to deal
@@ -44,10 +40,7 @@
 using SharpDX.Text;
 
 #endif
-<<<<<<< HEAD
 using SharpDX.Mathematics.Interop;
-=======
->>>>>>> c16d2983
 
 namespace SharpDX
 {
@@ -384,7 +377,6 @@
         }
  
         /// <summary>
-<<<<<<< HEAD
         /// Converts bool array to <see cref="RawBool"/> array.
         /// </summary>
         /// <param name="array">The bool array.</param>
@@ -392,47 +384,26 @@
         public static RawBool[] ConvertToIntArray(bool[] array)
         {
             var temp = new RawBool[array.Length];
-=======
-        /// Converts bool array to <see cref="Bool"/> array.
-        /// </summary>
-        /// <param name="array">The bool array.</param>
-        /// <returns>Converted array of <see cref="Bool"/>.</returns>
-        public static Bool[] ConvertToIntArray(bool[] array)
-        {
-            var temp = new Bool[array.Length];
->>>>>>> c16d2983
             for (int i = 0; i < temp.Length; i++)
                 temp[i] = array[i];
             return temp;
         }
 
-<<<<<<< HEAD
-        /// <summary>
-=======
-    /// <summary>
->>>>>>> c16d2983
+        /// <summary>
         /// Converts integer pointer array to bool array.
         /// </summary>
         /// <param name="array">The array of integer pointers.</param>
         /// <param name="length">Array size.</param>
         /// <returns>Converted array of bool.</returns>
-<<<<<<< HEAD
         public static unsafe bool[] ConvertToBoolArray(int* array, int length)
         {
             var temp = new bool[length];
             for(int i = 0; i < temp.Length; i++)
-=======
-    public unsafe static bool[] ConvertToBoolArray(int* array, int length)
-        {
-            var temp = new bool[length];
-            for (int i = 0; i < temp.Length; i++)
->>>>>>> c16d2983
                 temp[i] = array[i] != 0;
             return temp;
         }
 
         /// <summary>
-<<<<<<< HEAD
         /// Converts <see cref="RawBool"/> array to bool array.
         /// </summary>
         /// <param name="array">The array.</param>
@@ -441,16 +412,6 @@
         {
             var temp = new bool[array.Length];
             for(int i = 0; i < temp.Length; i++)
-=======
-        /// Converts <see cref="Bool"/> array to bool array.
-        /// </summary>
-        /// <param name="array">The array.</param>
-        /// <returns>Converted array of bool.</returns>
-        public static bool[] ConvertToBoolArray(Bool[] array)
-        {
-            var temp = new bool[array.Length];
-            for (int i = 0; i < temp.Length; i++)
->>>>>>> c16d2983
                 temp[i] = array[i];
             return temp;
         }
