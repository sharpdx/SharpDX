--- conflicted
+++ resolved
@@ -1,4 +1,3 @@
-<<<<<<< HEAD
 ﻿<?xml version="1.0" encoding="utf-8"?>
 <Project ToolsVersion="4.0" DefaultTargets="Build" xmlns="http://schemas.microsoft.com/developer/msbuild/2003">
   <PropertyGroup>
@@ -79,6 +78,12 @@
   </PropertyGroup>
   <PropertyGroup Condition="'$(Configuration)|$(Platform)' == 'Release|DIRECTX11_2'">
     <DefineConstants>TRACE;DIRECTX11_1;DIRECTX11_2</DefineConstants>
+  </PropertyGroup>
+  <PropertyGroup Condition="'$(Configuration)|$(Platform)' == 'Debug|DirectX12'">
+    <DefineConstants>TRACE;DEBUG;DIRECTX11_1;DIRECTX11_2;DirectX12</DefineConstants>
+  </PropertyGroup>
+  <PropertyGroup Condition="'$(Configuration)|$(Platform)' == 'Release|DirectX12'">
+    <DefineConstants>TRACE;DIRECTX11_1;DIRECTX11_2;DirectX12</DefineConstants>
   </PropertyGroup>
   <PropertyGroup Condition="'$(Configuration)|$(Platform)' == 'Debug|Win8' ">
     <DefineConstants>TRACE;DEBUG;WIN8METRO;W8CORE;DIRECTX11_1;DIRECTX11_2</DefineConstants>
@@ -381,394 +386,4 @@
   <Target Name="AfterBuild">
   </Target>
   -->
-=======
-﻿<?xml version="1.0" encoding="utf-8"?>
-<Project ToolsVersion="4.0" DefaultTargets="Build" xmlns="http://schemas.microsoft.com/developer/msbuild/2003">
-  <PropertyGroup>
-    <Configuration Condition=" '$(Configuration)' == '' ">Debug</Configuration>
-    <Platform Condition=" '$(Platform)' == '' ">Net40</Platform>
-    <ProductVersion>8.0.30703</ProductVersion>
-    <SchemaVersion>2.0</SchemaVersion>
-    <ProjectGuid>{31F85A16-CB01-4456-BE3C-76E9FF3A1343}</ProjectGuid>
-    <OutputType>Exe</OutputType>
-    <AppDesignerFolder>Properties</AppDesignerFolder>
-    <RootNamespace>SharpGen</RootNamespace>
-    <AssemblyName>SharpGen</AssemblyName>
-    <TargetFrameworkVersion>v4.0</TargetFrameworkVersion>
-    <TargetFrameworkProfile>
-    </TargetFrameworkProfile>
-    <FileAlignment>512</FileAlignment>
-  </PropertyGroup>
-  <PropertyGroup Condition="'$(Configuration)' == 'Debug'">
-    <DebugSymbols>true</DebugSymbols>
-    <OutputPath>Bin\Debug\</OutputPath>
-    <DefineConstants>TRACE;DEBUG</DefineConstants>
-    <DebugType>full</DebugType>
-    <PlatformTarget>x86</PlatformTarget>
-    <ErrorReport>prompt</ErrorReport>
-    <CodeAnalysisIgnoreBuiltInRuleSets>false</CodeAnalysisIgnoreBuiltInRuleSets>
-    <CodeAnalysisIgnoreBuiltInRules>false</CodeAnalysisIgnoreBuiltInRules>
-    <AllowUnsafeBlocks>true</AllowUnsafeBlocks>
-    <TreatWarningsAsErrors>false</TreatWarningsAsErrors>
-    <GenerateSerializationAssemblies>On</GenerateSerializationAssemblies>
-  </PropertyGroup>
-  <PropertyGroup Condition="'$(Configuration)' == 'Release'">
-    <OutputPath>Bin\Release\</OutputPath>
-    <DefineConstants>TRACE</DefineConstants>
-    <Optimize>true</Optimize>
-    <DebugType>pdbonly</DebugType>
-    <PlatformTarget>x86</PlatformTarget>
-    <ErrorReport>prompt</ErrorReport>
-    <CodeAnalysisIgnoreBuiltInRuleSets>false</CodeAnalysisIgnoreBuiltInRuleSets>
-    <CodeAnalysisIgnoreBuiltInRules>false</CodeAnalysisIgnoreBuiltInRules>
-    <AllowUnsafeBlocks>true</AllowUnsafeBlocks>
-    <TreatWarningsAsErrors>false</TreatWarningsAsErrors>
-    <GenerateSerializationAssemblies>On</GenerateSerializationAssemblies>
-    <DocumentationFile>
-    </DocumentationFile>
-  </PropertyGroup>
-  <PropertyGroup>
-    <StartupObject>SharpGen.Program</StartupObject>
-  </PropertyGroup>
-  <PropertyGroup>
-    <ApplicationIcon>SharpGen.ico</ApplicationIcon>
-  </PropertyGroup>
-  <PropertyGroup Condition="'$(Configuration)|$(Platform)' == 'Debug|Net20'">
-    <DefineConstants>TRACE;DEBUG</DefineConstants>
-  </PropertyGroup>
-  <PropertyGroup Condition="'$(Configuration)|$(Platform)' == 'Release|Net20'">
-    <DefineConstants>TRACE</DefineConstants>
-  </PropertyGroup>
-  <PropertyGroup Condition="'$(Configuration)|$(Platform)' == 'Debug|Net40'">
-    <DefineConstants>TRACE;DEBUG</DefineConstants>
-  </PropertyGroup>
-  <PropertyGroup Condition="'$(Configuration)|$(Platform)' == 'Release|Net40'">
-    <DefineConstants>TRACE</DefineConstants>
-  </PropertyGroup>
-  <PropertyGroup Condition="'$(Configuration)|$(Platform)' == 'Debug|WP8-x86'">
-    <DefineConstants>TRACE;DEBUG;WP8;DIRECTX11_1</DefineConstants>
-  </PropertyGroup>
-  <PropertyGroup Condition="'$(Configuration)|$(Platform)' == 'Release|WP8-x86'">
-    <DefineConstants>TRACE;WP8;DIRECTX11_1</DefineConstants>
-  </PropertyGroup>
-  <PropertyGroup Condition="'$(Configuration)|$(Platform)' == 'Debug|WP8-ARM'">
-    <DefineConstants>TRACE;DEBUG;WP8;DIRECTX11_1</DefineConstants>
-  </PropertyGroup>
-  <PropertyGroup Condition="'$(Configuration)|$(Platform)' == 'Release|WP8-ARM'">
-    <DefineConstants>TRACE;WP8;DIRECTX11_1</DefineConstants>
-  </PropertyGroup>
-  <PropertyGroup Condition="'$(Configuration)|$(Platform)' == 'Debug|DIRECTX11_2'">
-    <DefineConstants>TRACE;DEBUG;DIRECTX11_1;DIRECTX11_2</DefineConstants>
-  </PropertyGroup>
-  <PropertyGroup Condition="'$(Configuration)|$(Platform)' == 'Release|DIRECTX11_2'">
-    <DefineConstants>TRACE;DIRECTX11_1;DIRECTX11_2</DefineConstants>
-  </PropertyGroup>
-  <PropertyGroup Condition="'$(Configuration)|$(Platform)' == 'Debug|DirectX12'">
-    <DefineConstants>TRACE;DEBUG;DIRECTX11_1;DIRECTX11_2;DirectX12</DefineConstants>
-  </PropertyGroup>
-  <PropertyGroup Condition="'$(Configuration)|$(Platform)' == 'Release|DirectX12'">
-    <DefineConstants>TRACE;DIRECTX11_1;DIRECTX11_2;DirectX12</DefineConstants>
-  </PropertyGroup>
-  <PropertyGroup Condition="'$(Configuration)|$(Platform)' == 'Debug|Win8' ">
-    <DefineConstants>TRACE;DEBUG;WIN8METRO;DIRECTX11_1;DIRECTX11_2</DefineConstants>
-  </PropertyGroup>
-  <PropertyGroup Condition="'$(Configuration)|$(Platform)' == 'Release|Win8' ">
-    <DefineConstants>TRACE;WIN8METRO;DIRECTX11_1;DIRECTX11_2</DefineConstants>
-  </PropertyGroup>
-  <PropertyGroup Condition="'$(Configuration)|$(Platform)' == 'Debug|WP81' ">
-    <DefineConstants>TRACE;DEBUG;W8CORE;WP81;WIN8METRO;DIRECTX11_1;DIRECTX11_2</DefineConstants>
-  </PropertyGroup>
-  <PropertyGroup Condition="'$(Configuration)|$(Platform)' == 'Release|WP81' ">
-    <DefineConstants>TRACE;W8CORE;WP81;WIN8METRO;DIRECTX11_1;DIRECTX11_2</DefineConstants>
-  </PropertyGroup>
-  <ItemGroup>
-    <Reference Include="HtmlAgilityPack, Version=1.4.0.0, Culture=neutral, PublicKeyToken=bd319b19eaf3b43a, processorArchitecture=MSIL">
-      <SpecificVersion>False</SpecificVersion>
-      <HintPath>..\..\..\External\HtmlAgilityPack\HtmlAgilityPack.dll</HintPath>
-    </Reference>
-    <Reference Include="ICSharpCode.SharpZipLib, Version=0.86.0.518, Culture=neutral, PublicKeyToken=1b03e6acf1164f73, processorArchitecture=MSIL">
-      <SpecificVersion>False</SpecificVersion>
-      <HintPath>..\..\..\External\ICSharpCode.SharpZipLib\ICSharpCode.SharpZipLib.dll</HintPath>
-    </Reference>
-    <Reference Include="Microsoft.Build" />
-    <Reference Include="Microsoft.JScript" />
-    <Reference Include="Mono.Options">
-      <HintPath>..\..\..\External\Mono.Options\Mono.Options.dll</HintPath>
-    </Reference>
-    <Reference Include="System" />
-    <Reference Include="System.Core" />
-    <Reference Include="System.Drawing" />
-    <Reference Include="System.Data" />
-    <Reference Include="System.Runtime.Serialization" />
-    <Reference Include="System.ServiceModel" />
-    <Reference Include="System.Web" />
-    <Reference Include="System.Web.Extensions" />
-    <Reference Include="System.Windows.Forms" />
-    <Reference Include="System.Xml" />
-    <Reference Include="System.Xml.Linq" />
-  </ItemGroup>
-  <ItemGroup>
-    <Compile Include="..\..\SharedAssemblyInfo.cs">
-      <Link>Properties\SharedAssemblyInfo.cs</Link>
-    </Compile>
-    <Compile Include="Config\BindRule.cs" />
-    <Compile Include="Config\ContextSetRule.cs" />
-    <Compile Include="Config\ContextRule.cs" />
-    <Compile Include="Config\NamingFlags.cs" />
-    <Compile Include="Config\IncludeDirRule.cs" />
-    <Compile Include="Config\MoveRule.cs" />
-    <Compile Include="Config\ParamAttribute.cs" />
-    <Compile Include="Config\CreateExtensionRule.cs" />
-    <Compile Include="Config\DefineExtensionRule.cs" />
-    <Compile Include="Config\MappingBaseRule.cs" />
-    <Compile Include="Config\MappingRule.cs" />
-    <Compile Include="Config\Preprocessor.cs" />
-    <Compile Include="Config\RemoveRule.cs" />
-    <Compile Include="Config\ITypeRule.cs" />
-    <Compile Include="Config\IncludeRule.cs" />
-    <Compile Include="Config\KeyValue.cs" />
-    <Compile Include="Config\ConfigFile.cs" />
-    <Compile Include="Config\LiteralAttribute.cs" />
-    <Compile Include="Config\NamingRule.cs" />
-    <Compile Include="Config\NamingRuleShort.cs" />
-    <Compile Include="Config\ExtensionBaseRule.cs" />
-    <Compile Include="Config\ConstantRule.cs" />
-    <Compile Include="Config\Visibility.cs" />
-    <Compile Include="CppModel\CppCallingConvention.cs" />
-    <Compile Include="CppModel\CppConstant.cs" />
-    <Compile Include="CppModel\CppElement.cs" />
-    <Compile Include="CppModel\CppEnum.cs" />
-    <Compile Include="CppModel\CppEnumItem.cs" />
-    <Compile Include="CppModel\CppField.cs" />
-    <Compile Include="CppModel\CppFunction.cs" />
-    <Compile Include="CppModel\CppGuid.cs" />
-    <Compile Include="CppModel\CppInclude.cs" />
-    <Compile Include="CppModel\CppModule.cs" />
-    <Compile Include="CppModel\CppInterface.cs" />
-    <Compile Include="CppModel\CppDefine.cs" />
-    <Compile Include="CppModel\CppMethod.cs" />
-    <Compile Include="CppModel\CppParameter.cs" />
-    <Compile Include="CppModel\CppStruct.cs" />
-    <Compile Include="CppModel\CppType.cs" />
-    <Compile Include="DocItem.cs" />
-    <Compile Include="DocProvider.cs" />
-    <Compile Include="Doc\DocProviderMsdn.cs" />
-    <Compile Include="Logging\ConsoleLogger.cs" />
-    <Compile Include="Logging\ILogger.cs" />
-    <Compile Include="Logging\IProgressReport.cs" />
-    <Compile Include="Logging\Logger.cs" />
-    <Compile Include="Logging\LoggerBase.cs" />
-    <Compile Include="Logging\LogLevel.cs" />
-    <Compile Include="Logging\LogLocation.cs" />
-    <Compile Include="Model\CsComArray.cs" />
-    <Compile Include="Model\CsEnumItem.cs" />
-    <Compile Include="Model\InteropMethodSignature.cs" />
-    <Compile Include="Generator\EnumTransform.cs" />
-    <Compile Include="Generator\InterfaceTransform.cs" />
-    <Compile Include="Generator\MethodTransform.cs" />
-    <Compile Include="Generator\StructTransform.cs" />
-    <Compile Include="Generator\TransformManager.cs" />
-    <Compile Include="Config\ConfigBaseRule.cs" />
-    <Compile Include="Generator\TransformBase.cs" />
-    <Compile Include="Generator\NamingRulesManager.cs" />
-    <Compile Include="Parser\GccXml.cs" />
-    <Compile Include="Parser\MacroManager.cs" />
-    <Compile Include="Parser\CppParser.cs" />
-    <Compile Include="Model\InteropType.cs" />
-    <Compile Include="Global.cs" />
-    <Compile Include="Model\InteropManager.cs" />
-    <Compile Include="Model\CsAssembly.cs" />
-    <Compile Include="Model\CsField.cs" />
-    <Compile Include="Model\CsVariable.cs" />
-    <Compile Include="Model\CsBase.cs" />
-    <Compile Include="Model\CsEnum.cs" />
-    <Compile Include="Model\CsFieldBase.cs" />
-    <Compile Include="Model\CsFunction.cs" />
-    <Compile Include="Model\CsClass.cs" />
-    <Compile Include="Model\CsInterface.cs" />
-    <Compile Include="Model\CsMarshalBase.cs" />
-    <Compile Include="Model\CsMethod.cs" />
-    <Compile Include="Model\CsNamespace.cs" />
-    <Compile Include="Model\CsParameterAttribute.cs" />
-    <Compile Include="Model\CsParameter.cs" />
-    <Compile Include="Model\CsProperty.cs" />
-    <Compile Include="Model\CsStruct.cs" />
-    <Compile Include="Model\CppElement.Extensions.cs" />
-    <Compile Include="Model\CsTypeBase.cs" />
-    <Compile Include="CodeGenApp.cs" />
-    <Compile Include="Program.cs" />
-    <Compile Include="ProgressForm.cs">
-      <SubType>Form</SubType>
-    </Compile>
-    <Compile Include="ProgressForm.Designer.cs">
-      <DependentUpon>ProgressForm.cs</DependentUpon>
-    </Compile>
-    <Compile Include="Properties\AssemblyInfo.cs" />
-    <Compile Include="TextTemplating\TemplateIncludeArgs.cs" />
-    <Compile Include="TextTemplating\Templatizer.cs" />
-    <Compile Include="TextTemplating\Tokenizer.cs" />
-    <Compile Include="TextTemplating\TemplateEngine.cs" />
-    <Compile Include="Utilities.cs" />
-    <Compile Include="Utility.cs" />
-  </ItemGroup>
-  <ItemGroup>
-    <EmbeddedResource Include="ProgressForm.resx">
-      <DependentUpon>ProgressForm.cs</DependentUpon>
-    </EmbeddedResource>
-    <EmbeddedResource Include="Templates\Enumerations.tt">
-      <LastGenOutput>MyTemplate.cs</LastGenOutput>
-    </EmbeddedResource>
-  </ItemGroup>
-  <ItemGroup>
-    <Service Include="{508349B6-6B84-4DF5-91F0-309BEEBAD82D}" />
-  </ItemGroup>
-  <ItemGroup>
-    <EmbeddedResource Include="Templates\Structures.tt">
-      <LastGenOutput>Structs.cs</LastGenOutput>
-    </EmbeddedResource>
-  </ItemGroup>
-  <ItemGroup>
-    <EmbeddedResource Include="Templates\Interfaces.tt">
-      <LastGenOutput>Interfaces.cs</LastGenOutput>
-    </EmbeddedResource>
-  </ItemGroup>
-  <ItemGroup>
-    <EmbeddedResource Include="Templates\LocalInterop.tt">
-      <LastGenOutput>MyTemplate.cs</LastGenOutput>
-    </EmbeddedResource>
-  </ItemGroup>
-  <ItemGroup>
-    <EmbeddedResource Include="Templates\Functions.tt">
-      <LastGenOutput>Interfaces.cs</LastGenOutput>
-    </EmbeddedResource>
-  </ItemGroup>
-  <ItemGroup>
-    <EmbeddedResource Include="Templates\Method.tt">
-      <LastGenOutput>Interfaces.cs</LastGenOutput>
-    </EmbeddedResource>
-    <None Include="app.config" />
-    <None Include="RunGenerator.bat" />
-    <EmbeddedResource Include="Templates\Header.tt">
-      <LastGenOutput>MyTemplate.cs</LastGenOutput>
-    </EmbeddedResource>
-  </ItemGroup>
-  <ItemGroup>
-    <Content Include="SharpGen.ico" />
-  </ItemGroup>
-  <ItemGroup>
-    <Compile Include="Service References\Bing\Reference.cs">
-      <AutoGen>True</AutoGen>
-      <DesignTime>True</DesignTime>
-      <DependentUpon>Reference.svcmap</DependentUpon>
-    </Compile>
-    <Compile Include="Service References\MTPS\Reference.cs">
-      <AutoGen>True</AutoGen>
-      <DesignTime>True</DesignTime>
-      <DependentUpon>Reference.svcmap</DependentUpon>
-    </Compile>
-  </ItemGroup>
-  <ItemGroup>
-    <WCFMetadata Include="Service References\" />
-  </ItemGroup>
-  <ItemGroup>
-    <None Include="Service References\Bing\search.wsdl" />
-    <None Include="Service References\Bing\SharpGen.Bing.SearchResponse.datasource">
-      <DependentUpon>Reference.svcmap</DependentUpon>
-    </None>
-    <None Include="Service References\Bing\SharpGen.Bing.SearchResponse1.datasource">
-      <DependentUpon>Reference.svcmap</DependentUpon>
-    </None>
-    <None Include="Service References\MTPS\atoms.xsd">
-      <SubType>Designer</SubType>
-    </None>
-    <None Include="Service References\MTPS\atoms1.xsd">
-      <SubType>Designer</SubType>
-    </None>
-    <None Include="Service References\MTPS\atoms2.xsd">
-      <SubType>Designer</SubType>
-    </None>
-    <None Include="Service References\MTPS\atoms3.xsd">
-      <SubType>Designer</SubType>
-    </None>
-    <None Include="Service References\MTPS\atoms4.xsd">
-      <SubType>Designer</SubType>
-    </None>
-    <None Include="Service References\MTPS\atoms5.xsd">
-      <SubType>Designer</SubType>
-    </None>
-    <None Include="Service References\MTPS\atoms6.xsd">
-      <SubType>Designer</SubType>
-    </None>
-    <None Include="Service References\MTPS\atoms7.xsd">
-      <SubType>Designer</SubType>
-    </None>
-    <None Include="Service References\MTPS\atoms8.xsd">
-      <SubType>Designer</SubType>
-    </None>
-    <None Include="Service References\MTPS\ContentService.wsdl" />
-    <None Include="Service References\MTPS\default.xsd">
-      <SubType>Designer</SubType>
-    </None>
-    <None Include="Service References\MTPS\default1.xsd">
-      <SubType>Designer</SubType>
-    </None>
-    <None Include="Service References\MTPS\default2.xsd">
-      <SubType>Designer</SubType>
-    </None>
-    <None Include="Service References\MTPS\default3.xsd">
-      <SubType>Designer</SubType>
-    </None>
-    <None Include="Service References\MTPS\SharpGen.MTPS.getContentResponse.datasource">
-      <DependentUpon>Reference.svcmap</DependentUpon>
-    </None>
-    <None Include="Service References\MTPS\SharpGen.MTPS.getContentResponse1.datasource">
-      <DependentUpon>Reference.svcmap</DependentUpon>
-    </None>
-    <None Include="Service References\MTPS\SharpGen.MTPS.getNavigationPathsResponse.datasource">
-      <DependentUpon>Reference.svcmap</DependentUpon>
-    </None>
-    <None Include="Service References\MTPS\SharpGen.MTPS.getNavigationPathsResponse1.datasource">
-      <DependentUpon>Reference.svcmap</DependentUpon>
-    </None>
-    <None Include="Service References\MTPS\urn_msdn_com_public_content_syndication_2006_09_common.xsd">
-      <SubType>Designer</SubType>
-    </None>
-  </ItemGroup>
-  <ItemGroup>
-    <WCFMetadataStorage Include="Service References\Bing\" />
-    <WCFMetadataStorage Include="Service References\MTPS\" />
-  </ItemGroup>
-  <ItemGroup>
-    <None Include="Service References\Bing\configuration91.svcinfo" />
-  </ItemGroup>
-  <ItemGroup>
-    <None Include="Service References\Bing\configuration.svcinfo" />
-  </ItemGroup>
-  <ItemGroup>
-    <None Include="Service References\Bing\Reference.svcmap">
-      <Generator>WCF Proxy Generator</Generator>
-      <LastGenOutput>Reference.cs</LastGenOutput>
-    </None>
-  </ItemGroup>
-  <ItemGroup>
-    <None Include="Service References\MTPS\configuration91.svcinfo" />
-  </ItemGroup>
-  <ItemGroup>
-    <None Include="Service References\MTPS\configuration.svcinfo" />
-  </ItemGroup>
-  <ItemGroup>
-    <None Include="Service References\MTPS\Reference.svcmap">
-      <Generator>WCF Proxy Generator</Generator>
-      <LastGenOutput>Reference.cs</LastGenOutput>
-    </None>
-  </ItemGroup>
-  <Import Project="$(MSBuildToolsPath)\Microsoft.CSharp.targets" />
-  <!-- To modify your build process, add your task inside one of the targets below and uncomment it. 
-       Other similar extension points exist, see Microsoft.Common.targets.
-  <Target Name="BeforeBuild">
-  </Target>
-  <Target Name="AfterBuild">
-  </Target>
-  -->
->>>>>>> bff9d0ca
 </Project>