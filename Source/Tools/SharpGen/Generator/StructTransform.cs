<<<<<<< HEAD
﻿// Copyright (c) 2010-2014 SharpDX - Alexandre Mutel
=======
﻿// Copyright (c) 2010-2013 SharpDX - Alexandre Mutel
>>>>>>> bff9d0ca
// 
// Permission is hereby granted, free of charge, to any person obtaining a copy
// of this software and associated documentation files (the "Software"), to deal
// in the Software without restriction, including without limitation the rights
// to use, copy, modify, merge, publish, distribute, sublicense, and/or sell
// copies of the Software, and to permit persons to whom the Software is
// furnished to do so, subject to the following conditions:
// 
// The above copyright notice and this permission notice shall be included in
// all copies or substantial portions of the Software.
// 
// THE SOFTWARE IS PROVIDED "AS IS", WITHOUT WARRANTY OF ANY KIND, EXPRESS OR
// IMPLIED, INCLUDING BUT NOT LIMITED TO THE WARRANTIES OF MERCHANTABILITY,
// FITNESS FOR A PARTICULAR PURPOSE AND NONINFRINGEMENT. IN NO EVENT SHALL THE
// AUTHORS OR COPYRIGHT HOLDERS BE LIABLE FOR ANY CLAIM, DAMAGES OR OTHER
// LIABILITY, WHETHER IN AN ACTION OF CONTRACT, TORT OR OTHERWISE, ARISING FROM,
// OUT OF OR IN CONNECTION WITH THE SOFTWARE OR THE USE OR OTHER DEALINGS IN
// THE SOFTWARE.

using System.Collections.Generic;
<<<<<<< HEAD
=======
using System.Linq;
>>>>>>> bff9d0ca
using System.Text.RegularExpressions;
using SharpGen.Logging;
using SharpGen.CppModel;
using SharpGen.Model;

namespace SharpGen.Generator
{
    /// <summary>
    /// Transforms a C++ struct to a C# struct.
    /// </summary>
    public class StructTransform : TransformBase
    {
        private readonly Dictionary<Regex, string> _mapMoveStructToInner = new Dictionary<Regex, string>();

        /// <summary>
        /// Moves a C++ struct to an inner C# struct.
        /// </summary>
        /// <param name="fromStruct">From C++ struct regex query.</param>
        /// <param name="toStruct">To C# struct.</param>
        public void MoveStructToInner(string fromStruct, string toStruct)
        {
            _mapMoveStructToInner.Add(new Regex("^" + fromStruct + "$"), toStruct);
        }

        /// <summary>
        /// Prepares C++ struct for mapping. This method is creating the associated C# struct.
        /// </summary>
        /// <param name="cppElement">The c++ struct.</param>
        /// <returns></returns>
        public override CsBase Prepare(CppElement cppElement)
        {
            var cppStruct = (CppStruct) cppElement;

            // Create a new C# struct
            var nameSpace = Manager.ResolveNamespace(cppStruct);
            var csStruct = new CsStruct(cppStruct)
                                   {
                                       Name = NamingRules.Rename(cppStruct),
                                       // IsFullyMapped to false => The structure is being mapped
                                       IsFullyMapped = false
                                   };

            // Add the C# struct to its namespace
            nameSpace.Add(csStruct);

            // Map the C++ name to the C# struct
            Manager.BindType(cppStruct.Name, csStruct);
            return csStruct;
        }


        /// <summary>
        /// Processes the specified C# element to complete the mapping process between the C++ and C# element.
        /// </summary>
        /// <param name="csElement">The C# element.</param>
        public override void Process(CsBase csElement)
        {
            Process((CsStruct)csElement);
        }

        /// <summary>
        /// Maps the C++ struct to C# struct.
        /// </summary>
        /// <param name="csStruct">The c sharp struct.</param>
        private void Process(CsStruct csStruct)
        {
            // TODO: this mapping must be robust. Current calculation for field offset is not always accurate for union.
            // TODO: need to handle align/packing correctly.

            // If a struct was already mapped, then return immediately
            // The method MapStruct can be called recursively
            if (csStruct.IsFullyMapped)
                return;

                // Set IsFullyMappy in order to avoid recursive mapping
                csStruct.IsFullyMapped = true;

                // Get the associated CppStruct and CSharpTag
                var cppStruct = (CppStruct)csStruct.CppElement;
                bool hasMarshalType = csStruct.HasMarshalType;

                // If this structure need to me moved to another container, move it now
                foreach (var keyValuePair in _mapMoveStructToInner)
                {
                    if (keyValuePair.Key.Match(csStruct.CppElementName).Success)
                    {
                        string cppName = keyValuePair.Key.Replace(csStruct.CppElementName, keyValuePair.Value);
                        var destSharpStruct = (CsStruct)Manager.FindBindType(cppName);
                        // Remove the struct from his container
                        csStruct.Parent.Remove(csStruct);
                        // Add this struct to the new container struct
                        destSharpStruct.Add(csStruct);
                    }
                }

                // Current offset of a field
                int currentOffset = 0;

                int fieldCount = cppStruct.IsEmpty ? 0 : cppStruct.Items.Count;


                // Offset stored for each field
                int[] offsetOfFields = new int[fieldCount];

                // Last field offset
                int lastCppFieldOffset = -1;

                // Size of the last field
                int lastFieldSize = 0;

                // 
                int maxSizeOfField = 0;

                bool isInUnion = false;

                int cumulatedBitOffset = 0;

                // -------------------------------------------------------------------------------
                // Iterate on all fields and perform mapping
                // -------------------------------------------------------------------------------
                for (int fieldIndex = 0; fieldIndex < fieldCount; fieldIndex++)
                {
                    var cppField = (CppField) cppStruct.Items[fieldIndex];
                    Logger.RunInContext(cppField.ToString(), () =>  
                    {
                        var fieldStruct = Manager.GetCsType<CsField>(cppField, true);

                        // Get name
                        fieldStruct.Name = NamingRules.Rename(cppField);

                        // BoolToInt doesn't generate native Marshaling although they have a different marshaller
                        if (!fieldStruct.IsBoolToInt && fieldStruct.HasMarshalType)
                            hasMarshalType = true;

                        // If last field has same offset, then it's a union
                        // CurrentOffset is not moved
                        if (isInUnion && lastCppFieldOffset != cppField.Offset)
                        {
                            lastFieldSize = maxSizeOfField;
                            maxSizeOfField = 0;
                            isInUnion = false;
                        }

                        currentOffset += lastFieldSize;
                        offsetOfFields[cppField.Offset] = currentOffset;
                        // Get correct offset (for handling union)
                        fieldStruct.Offset = offsetOfFields[cppField.Offset];
                        fieldStruct.IsBitField = cppField.IsBitField;

                        // Handle bit fields : calculate BitOffset and BitMask for this field
                        if (lastCppFieldOffset != cppField.Offset)
                        {
                            cumulatedBitOffset = 0;
                        }
                        if (cppField.IsBitField)
                        {
                            int lastCumulatedBitOffset = cumulatedBitOffset;
                            cumulatedBitOffset += cppField.BitOffset;
                            fieldStruct.BitMask = ((1 << cppField.BitOffset) - 1); // &~((1 << (lastCumulatedBitOffset + 1)) - 1);
                            //fieldStruct.BitMask2 = ((1 << cppField.BitOffset) - 1); // &~((1 << (lastCumulatedBitOffset + 1)) - 1);
                            fieldStruct.BitOffset = lastCumulatedBitOffset;
                        }
                        csStruct.Add(fieldStruct);
                        // TODO : handle packing rules here!!!!!

                        // If last field has same offset, then it's a union
                        // CurrentOffset is not moved
                        if (lastCppFieldOffset == cppField.Offset ||
                            ((fieldIndex + 1) < fieldCount &&
                             (cppStruct.Items[fieldIndex + 1] as CppField).Offset == cppField.Offset))
                        {
                            isInUnion = true;
                            csStruct.ExplicitLayout = true;
                            maxSizeOfField = fieldStruct.SizeOf > maxSizeOfField ? fieldStruct.SizeOf : maxSizeOfField;
                            lastFieldSize = 0;
                        }
                        else
                        {
                            lastFieldSize = fieldStruct.SizeOf;
                        }
                        lastCppFieldOffset = cppField.Offset;

                    });
                }
<<<<<<< HEAD
=======

            // In case of explicit layout, check that we can safely generate it on both x86 and x64 (in case of an union
            // using pointers, we can't)
            if(csStruct.ExplicitLayout)
            {
                var fieldList = csStruct.Fields.ToList();
                for(int i = 0; i < fieldList.Count; i++)
                {
                    var field = fieldList[i];
                    var fieldAlignment = (field.MarshalType ?? field.PublicType).CalculateAlignment();

                    if(fieldAlignment < 0 && field.Offset > 0)
                    {
                        // Check if this is an union on last field, in this case we can generate an explicit layout
                        bool isUnionOnLastField = true;
                        for(int j = i + 1; j < fieldList.Count; j++)
                        {
                            var nextField = fieldList[j];
                            if(nextField.Offset != field.Offset)
                            {
                                isUnionOnLastField = false;
                            }
                        }

                        if(!isUnionOnLastField)
                        {
                            Logger.Error(
                                "The field [{0}] in structure [{1}] has an explicit layout that cannot be handled on both x86/x64. This structure needs manual layout (remove fields from definition) and write them manually",
                                field.CppElementName,
                                csStruct.CppElementName);
                        }
                    }
                }
            }

>>>>>>> bff9d0ca
            csStruct.SizeOf = currentOffset + lastFieldSize;
            csStruct.HasMarshalType = hasMarshalType;
        }
    }
}<|MERGE_RESOLUTION|>--- conflicted
+++ resolved
@@ -1,8 +1,4 @@
-<<<<<<< HEAD
 ﻿// Copyright (c) 2010-2014 SharpDX - Alexandre Mutel
-=======
-﻿// Copyright (c) 2010-2013 SharpDX - Alexandre Mutel
->>>>>>> bff9d0ca
 // 
 // Permission is hereby granted, free of charge, to any person obtaining a copy
 // of this software and associated documentation files (the "Software"), to deal
@@ -23,10 +19,7 @@
 // THE SOFTWARE.
 
 using System.Collections.Generic;
-<<<<<<< HEAD
-=======
 using System.Linq;
->>>>>>> bff9d0ca
 using System.Text.RegularExpressions;
 using SharpGen.Logging;
 using SharpGen.CppModel;
@@ -211,8 +204,6 @@
 
                     });
                 }
-<<<<<<< HEAD
-=======
 
             // In case of explicit layout, check that we can safely generate it on both x86 and x64 (in case of an union
             // using pointers, we can't)
@@ -248,7 +239,6 @@
                 }
             }
 
->>>>>>> bff9d0ca
             csStruct.SizeOf = currentOffset + lastFieldSize;
             csStruct.HasMarshalType = hasMarshalType;
         }
