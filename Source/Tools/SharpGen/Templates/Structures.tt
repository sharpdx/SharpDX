--- conflicted
+++ resolved
@@ -1,4 +1,3 @@
-<<<<<<< HEAD
 ﻿<#@ include file="Header.tt" #>
 
 namespace <#= Namespace.Name #> {
@@ -27,13 +26,14 @@
 <#+			
 	}
 	
+	var packLayout = sharpStruct.Align != 0 ? ", Pack = " + sharpStruct.Align : string.Empty;
 	if (!sharpStruct.HasMarshalType) {
 		if (sharpStruct.ExplicitLayout) {#>
-    [StructLayout(LayoutKind.Explicit, Pack = <#= sharpStruct.Align #> )]
+    [StructLayout(LayoutKind.Explicit<#= packLayout #>)]
 <#+ 
 		} else { 
 #>
-    [StructLayout(LayoutKind.Sequential, Pack = <#= sharpStruct.Align #> )]
+    [StructLayout(LayoutKind.Sequential<#= packLayout #>)]
 <#+  
 		} 
 	}
@@ -154,11 +154,11 @@
 <#+
 		if (sharpStruct.ExplicitLayout) {
 #>
-        [StructLayout(LayoutKind.Explicit, Pack = <#= sharpStruct.Align #> )]
+        [StructLayout(LayoutKind.Explicit<#= packLayout #>)]
 <#+  
 		} else { 
 #>
-        [StructLayout(LayoutKind.Sequential, Pack = <#= sharpStruct.Align #> )]
+        [StructLayout(LayoutKind.Sequential<#= packLayout #>)]
 <#+ 
 		} 			
 #>
@@ -371,380 +371,4 @@
     }
 <#+
 }
-#>
-=======
-﻿<#@ include file="Header.tt" #>
-
-namespace <#= Namespace.Name #> {
-
-#pragma warning disable 282
-#pragma warning disable 649
-#pragma warning disable 419
-#pragma warning disable 1587
-#pragma warning disable 1574
-
-<#
-foreach (var sharpStruct in Namespace.Structs)
-{
-	ProcessStruct(sharpStruct);
-}
-#>
-}
-<#+
-	public void ProcessStruct(CsStruct sharpStruct) {
-#>
-    
-<#+	
-	foreach (var docItem in sharpStruct.DocItems) {
-#>
-    /// <#= docItem #>	
-<#+			
-	}
-	
-	var packLayout = sharpStruct.Align != 0 ? ", Pack = " + sharpStruct.Align : string.Empty;
-	if (!sharpStruct.HasMarshalType) {
-		if (sharpStruct.ExplicitLayout) {#>
-    [StructLayout(LayoutKind.Explicit<#= packLayout #>)]
-<#+ 
-		} else { 
-#>
-    [StructLayout(LayoutKind.Sequential<#= packLayout #>)]
-<#+  
-		} 
-	}
-#>
-    <#= sharpStruct.VisibilityName #> partial <#= sharpStruct.StructTypeName #> <#= sharpStruct.Name #> {	
-<#+	
-	// Include Inner structure
-	foreach (var innerStruct in sharpStruct.InnerStructs) {
-		PushIndent("    ");
-		ProcessStruct(innerStruct);			
-		PopIndent();
-	}
-	
-	// --------------------------------------------------------------------------------------------------
-	// Handle Inner Constants
-	// --------------------------------------------------------------------------------------------------
-	foreach (var sharpConstant in sharpStruct.Variables) {		
-#>        
-        /// <summary>Constant <#= sharpConstant.Name #>.</summary>
-        /// <unmanaged><#= sharpConstant.CppElementName #></unmanaged>
-        <#= sharpConstant.VisibilityName #><#= sharpConstant.TypeName #> <#= sharpConstant.Name #> = <#= sharpConstant.Value #>;
-<#+
-	}
-
-	
-	// --------------------------------------------------------------------------------------------------
-	// Process fields
-	// --------------------------------------------------------------------------------------------------
-	foreach (var sharpStructItem in sharpStruct.Fields) {				
-#>
-        
-<#+	
-		foreach (var docItem in sharpStructItem.DocItems) {
-#>
-        /// <#= docItem #>	
-<#+			
-		}
-		if (sharpStructItem.IsBoolToInt && !sharpStructItem.IsArray) {
-#>
-        <#= sharpStructItem.VisibilityName #>bool <#= sharpStructItem.Name #> { 
-            get { 
-                return (_<#= sharpStructItem.Name #>!=0)?true:false; 
-            }
-            set { 
-                _<#= sharpStructItem.Name #> = value?1:0;
-            }
-        }
-<#+
-			if (!sharpStruct.HasMarshalType  && sharpStruct.ExplicitLayout) {
-#>
-        [FieldOffset(<#= sharpStructItem.Offset #>)]
-<#+			
-			}		
-#>        internal int _<#= sharpStructItem.Name #>;
-<#+
-
-			
-		} else if (sharpStructItem.IsArray && sharpStructItem.PublicType.QualifiedName != "string") {
-#>
-        <#= sharpStructItem.VisibilityName #><#= sharpStructItem.PublicType.QualifiedName #>[] <#= sharpStructItem.Name #> { 
-            get { return _<#= sharpStructItem.Name #> ?? (_<#= sharpStructItem.Name #> = new <#= sharpStructItem.PublicType.QualifiedName #>[<#= sharpStructItem.ArrayDimension #>]);}
-        }
-<#+			if (!sharpStruct.HasMarshalType  && sharpStruct.ExplicitLayout) {
-#>
-        [FieldOffset(<#= sharpStructItem.Offset #>)]
-<#+			
-			}		
-#>        internal <#= sharpStructItem.PublicType.QualifiedName #>[] _<#= sharpStructItem.Name #>;
-<#+
-		} else {
-			if (sharpStructItem.IsBitField) {
-				// If bitMask == 1, then use bool
-				if ( sharpStructItem.BitMask == 1 ) {
-#>
-        <#= sharpStructItem.VisibilityName #>bool  <#= sharpStructItem.Name #> { 
-            get { 
-                return 0 != ((_<#= sharpStructItem.Name #> >> <#= sharpStructItem.BitOffset #>)  &  <#= sharpStructItem.BitMask #>);
-            }
-            set { 
-                _<#= sharpStructItem.Name #> = (<#= sharpStructItem.PublicType.QualifiedName #>)((_<#= sharpStructItem.Name #> & ~( <#= sharpStructItem.BitMask #> << <#= sharpStructItem.BitOffset #>)) | ( ( (value?1:0) & <#= sharpStructItem.BitMask #>) << <#= sharpStructItem.BitOffset #>));
-            }
-        }
-        [FieldOffset(<#= sharpStructItem.Offset #>)]
-        internal <#= sharpStructItem.PublicType.QualifiedName #> _<#= sharpStructItem.Name #>;
-		
-<#+				} else {
-#>
-        <#= sharpStructItem.VisibilityName #><#= sharpStructItem.PublicType.QualifiedName #>  <#= sharpStructItem.Name #> { 
-            get { 
-                return (<#= sharpStructItem.PublicType.QualifiedName #>)((_<#= sharpStructItem.Name #> >> <#= sharpStructItem.BitOffset #>)  &  <#= sharpStructItem.BitMask #>);
-            }
-            set { 
-                _<#= sharpStructItem.Name #> = (<#= sharpStructItem.PublicType.QualifiedName #>)((_<#= sharpStructItem.Name #> & ~( <#= sharpStructItem.BitMask #> << <#= sharpStructItem.BitOffset #>)) | ( (value & <#= sharpStructItem.BitMask #>) << <#= sharpStructItem.BitOffset #>));
-            }
-        }
-        [FieldOffset(<#= sharpStructItem.Offset #>)]
-        internal <#= sharpStructItem.PublicType.QualifiedName #> _<#= sharpStructItem.Name #>;
-		
-<#+				}				
-			} else {
-				if (!sharpStruct.HasMarshalType  && sharpStruct.ExplicitLayout) {
-#>
-        [FieldOffset(<#= sharpStructItem.Offset #>)]
-<#+			
-				}	
-#>
-        <#= sharpStructItem.VisibilityName #><#= sharpStructItem.PublicType.QualifiedName #> <#= sharpStructItem.Name #>;
-<#+
-			}
-		}
-	}
-
-	// Put Native internal struct
-	if (sharpStruct.HasMarshalType && !sharpStruct.HasCustomMarshal) {
-#>
-
-        // Internal native struct used for marshalling
-<#+
-		if (sharpStruct.ExplicitLayout) {
-#>
-        [StructLayout(LayoutKind.Explicit<#= packLayout #>)]
-<#+  
-		} else { 
-#>
-        [StructLayout(LayoutKind.Sequential<#= packLayout #>)]
-<#+ 
-		} 			
-#>
-        internal partial struct __Native {	
-<#+
-	    foreach (var sharpStructItem in sharpStruct.Fields) {				
-			var sharpStructItemAsStruct = sharpStructItem.PublicType as CsStruct;
-			
-			
-		if (sharpStruct.ExplicitLayout) {
-#>
-            [FieldOffset(<#= sharpStructItem.Offset #>)]
-<#+			
-		}				
-		    if (sharpStructItem.IsBoolToInt && !sharpStructItem.IsArray) {
-#>
-            public <#= sharpStructItem.MarshalType.QualifiedName #> _<#= sharpStructItem.Name #>;
-<#+			
-			} else  if (sharpStructItem.IsArray) {
-#>
-            public <#= sharpStructItem.MarshalType.QualifiedName #> <#= sharpStructItem.Name #>;
-<#+
-					for(int i = 1; i < sharpStructItem.ArrayDimensionValue; i++) {
-		if (sharpStruct.ExplicitLayout) {
-			int arrayItemOffset = sharpStructItem.Offset + (sharpStructItem.SizeOf / sharpStructItem.ArrayDimensionValue ) * i;
-#>
-            [FieldOffset(<#= arrayItemOffset #>)]
-<#+			
-		}
-#>
-            <#= sharpStructItem.MarshalType.QualifiedName #> __<#= sharpStructItem.Name #><#= i #>;
-<#+
-					}
-		    } else if ( sharpStructItemAsStruct != null && sharpStructItemAsStruct.HasMarshalType) {
-#>
-            public <#= sharpStructItem.MarshalType.QualifiedName #>.__Native <#= sharpStructItem.Name #>;
-<#+
-		    } else {
-#>
-            public <#= sharpStructItem.MarshalType.QualifiedName #> <#= sharpStructItem.Name #>;
-<#+
-		    }
-	    }
-
-#>
-		    // Method to free unmanaged allocation
-            internal unsafe void __MarshalFree()
-            {   
-<#+	    	foreach (var sharpStructItem in sharpStruct.Fields) {			    
-				var sharpStructItemAsStruct = sharpStructItem.PublicType as CsStruct;
-				if (!sharpStructItem.IsArray) {
-					if (sharpStructItem.PublicType.QualifiedName == "string") {
-#>
-                if (this.<#= sharpStructItem.Name #> != IntPtr.Zero)
-                    Marshal.FreeHGlobal(this.<#= sharpStructItem.Name #>);		
-<#+
-		    		} else if ( sharpStructItemAsStruct != null && sharpStructItemAsStruct.HasMarshalType) {
-#>
-                this.<#= sharpStructItem.Name #>.__MarshalFree();
-<#+
-	    			}
-				}
-			}#>
-            }
-        }
-		
-		// Method to free unmanaged allocation
-        internal unsafe void __MarshalFree(ref __Native @ref)
-        {   
-            @ref.__MarshalFree();
-        }
-		
-		// Method to marshal from native to managed struct
-        internal unsafe void __MarshalFrom(ref __Native @ref)
-        {            
-<#+
-		// Write code for Marshal from native struct
-	    foreach (var sharpStructItem in sharpStruct.Fields) {	
-			var sharpStructItemAsStruct = sharpStructItem.PublicType as CsStruct;
-			
-		    if (sharpStructItem.IsBoolToInt) {
-				if (sharpStructItem.IsArray) {
-#>            fixed (int* __from = &@ref.<#= sharpStructItem.Name #>) this._<#= sharpStructItem.Name #> = <#= Global.Name #>.Utilities.ConvertToBoolArray(__from, <#= sharpStructItem.ArrayDimension #>);
-<#+				} else {
-#>			this._<#= sharpStructItem.Name #> = @ref._<#= sharpStructItem.Name #>;
-<#+				}
-			} else  if (sharpStructItem.IsArray) {
-				if (sharpStructItem.IsFixedArrayOfStruct) {
-#>
-            fixed (void* __to = &this.<#= sharpStructItem.Name #>[0]) fixed (void* __from = &@ref.<#= sharpStructItem.Name #>) SharpDX.Utilities.CopyMemory((IntPtr) __to, (IntPtr) __from, <#= sharpStructItem.ArrayDimension #>*sizeof ( <#= sharpStructItem.MarshalType.QualifiedName #>));
-<#+
-				} else {
-					if (sharpStructItem.MarshalType.QualifiedName == "char") {
-#>
-            fixed (char* __ptr = &@ref.<#= sharpStructItem.Name #>) this.<#= sharpStructItem.Name #> = SharpDX.Utilities.PtrToStringUni((IntPtr)__ptr, <#= sharpStructItem.ArrayDimension #>);
-<#+
-					} else if (sharpStructItem.PublicType.QualifiedName == "string" && sharpStructItem.MarshalType.QualifiedName == "byte") {
-#>
-            fixed (void* __ptr = &@ref.<#= sharpStructItem.Name #>) this.<#= sharpStructItem.Name #> = SharpDX.Utilities.PtrToStringAnsi((IntPtr)__ptr, <#= sharpStructItem.ArrayDimension #>);
-<#+
-					} else {
-#>
-            fixed (void* __to = &this.<#= sharpStructItem.Name #>[0]) fixed (void* __from = &@ref.<#= sharpStructItem.Name #>) SharpDX.Utilities.CopyMemory((IntPtr) __to, (IntPtr) __from, <#= sharpStructItem.ArrayDimension #>*sizeof ( <#= sharpStructItem.MarshalType.QualifiedName #>));
-<#+
-					}
-				}
-		    } else {
-					if (sharpStructItem.PublicType.QualifiedName == "string") {
-						if (!sharpStructItem.IsWideChar) {
-				// Copy string
-#>
-            this.<#= sharpStructItem.Name #> = ( @ref.<#= sharpStructItem.Name #> == IntPtr.Zero )?null:Marshal.PtrToStringAnsi(@ref.<#= sharpStructItem.Name #>);
-<#+
-						} else {
-#>
-            this.<#= sharpStructItem.Name #> = ( @ref.<#= sharpStructItem.Name #> == IntPtr.Zero )?null:Marshal.PtrToStringUni(@ref.<#= sharpStructItem.Name #>);
-<#+
-						}						
-					} else if ( sharpStructItemAsStruct != null && sharpStructItemAsStruct.HasMarshalType) {
-#>
-            this.<#= sharpStructItem.Name #> = new <#= sharpStructItem.PublicType.QualifiedName #>();
-			this.<#= sharpStructItem.Name #>.__MarshalFrom(ref @ref.<#= sharpStructItem.Name #>);
-<#+
-		    		} else {
-				// Copy Default fields
-#>
-            this.<#= sharpStructItem.Name #> = @ref.<#= sharpStructItem.Name #>;
-<#+
-					}
-		    }
-	    }
-#>
-        }
-<#+
-		if (sharpStruct.IsOut) {
-#>
-        // Method to marshal from managed struct tot native
-        internal unsafe void __MarshalTo(ref __Native @ref)
-        {
-<#+
-		// Write code for Marshal to native struct
-	    foreach (var sharpStructItem in sharpStruct.Fields) {				
-			var sharpStructItemAsStruct = sharpStructItem.PublicType as CsStruct;
-		
-		    if (sharpStructItem.IsBoolToInt) {
-				if (sharpStructItem.IsArray) {
-#>            fixed (int* __from = &@ref.<#= sharpStructItem.Name #>) <#= Global.Name #>.Utilities.ConvertToIntArray(this.<#= sharpStructItem.Name #>, __from);
-<#+				} else {
-#>            @ref._<#= sharpStructItem.Name #> = this._<#= sharpStructItem.Name #>;
-<#+				}
-			} else  if (sharpStructItem.IsArray) {
-				if (sharpStructItem.IsFixedArrayOfStruct) {
-#>
-            fixed (void* __to = &@ref.<#= sharpStructItem.Name #>) fixed (void* __from = &this.<#= sharpStructItem.Name #>[0]) SharpDX.Utilities.CopyMemory((IntPtr) __to, (IntPtr) __from, <#= sharpStructItem.ArrayDimension #>*sizeof ( <#= sharpStructItem.MarshalType.QualifiedName #>));
-<#+
-				} else {
-					if (sharpStructItem.MarshalType.QualifiedName == "char") {
-#>
-            fixed (char* __psrc = this.<#= sharpStructItem.Name #>) fixed (char* __ptr = &@ref.<#= sharpStructItem.Name #>) Utilities.CopyMemory((IntPtr)__ptr, (IntPtr)__psrc, <#= sharpStructItem.Name #>.Length * 2);
-<#+
-					} else if (sharpStructItem.PublicType.QualifiedName == "string") {
-#>
-            IntPtr <#= sharpStructItem.Name #>_ = Utilities.StringToHGlobalAnsi(this.<#= sharpStructItem.Name #>);
-            fixed (void* __ptr = &@ref.<#= sharpStructItem.Name #>) Utilities.CopyMemory((IntPtr)__ptr, <#= sharpStructItem.Name #>_, this.<#= sharpStructItem.Name #>.Length);
-            Marshal.FreeHGlobal( <#= sharpStructItem.Name #>_);
-<#+
-					} else {
-#>
-            fixed (void* __to = &@ref.<#= sharpStructItem.Name #>) fixed (void* __from = &this.<#= sharpStructItem.Name #>[0]) SharpDX.Utilities.CopyMemory((IntPtr) __to, (IntPtr) __from, <#= sharpStructItem.ArrayDimension #>*sizeof ( <#= sharpStructItem.MarshalType.QualifiedName #>));
-<#+
-					}
-				}
-		    } else {
-					if (sharpStructItem.PublicType.QualifiedName == "string") {
-						if (!sharpStructItem.IsWideChar) {
-				// Copy string
-#>
-            @ref.<#= sharpStructItem.Name #> = ( this.<#= sharpStructItem.Name #> == null )?IntPtr.Zero : Utilities.StringToHGlobalAnsi(this.<#= sharpStructItem.Name #>);
-<#+
-						} else {
-#>
-            @ref.<#= sharpStructItem.Name #> = ( this.<#= sharpStructItem.Name #> == null )?IntPtr.Zero : Utilities.StringToHGlobalUni(this.<#= sharpStructItem.Name #>);
-<#+
-						}							
-					} else if ( sharpStructItemAsStruct != null && sharpStructItemAsStruct.HasMarshalType) {
-#>
-			@ref.<#= sharpStructItem.Name #> = <#= sharpStructItemAsStruct.GetConstructor() #>;
-<#+
-						if (sharpStructItemAsStruct.GenerateAsClass) {
-#>						
-						if (this.<#= sharpStructItem.Name #> != null) <#+
-						}
-#>						
-                this.<#= sharpStructItem.Name #>.__MarshalTo(ref @ref.<#= sharpStructItem.Name #>);
-<#+
-		    		} else {
-				// Copy Default fields
-#>
-            @ref.<#= sharpStructItem.Name #> = this.<#= sharpStructItem.Name #>;
-<#+
-					}
-		    }
-	    } // Foreach sharpStructItem in sharpStruct.Fields
-#>		
-		}
-<#+
-		} // Endif sharpStruct.IsOut
-    }
-#>
-    }
-<#+
-}
-#>
->>>>>>> bff9d0ca
+#>