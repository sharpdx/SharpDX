<<<<<<< HEAD
﻿// Copyright (c) 2010-2013 SharpDX - Alexandre Mutel
=======
﻿// Copyright (c) 2010-2014 SharpDX - Alexandre Mutel
>>>>>>> c16d2983
// 
// Permission is hereby granted, free of charge, to any person obtaining a copy
// of this software and associated documentation files (the "Software"), to deal
// in the Software without restriction, including without limitation the rights
// to use, copy, modify, merge, publish, distribute, sublicense, and/or sell
// copies of the Software, and to permit persons to whom the Software is
// furnished to do so, subject to the following conditions:
// 
// The above copyright notice and this permission notice shall be included in
// all copies or substantial portions of the Software.
// 
// THE SOFTWARE IS PROVIDED "AS IS", WITHOUT WARRANTY OF ANY KIND, EXPRESS OR
// IMPLIED, INCLUDING BUT NOT LIMITED TO THE WARRANTIES OF MERCHANTABILITY,
// FITNESS FOR A PARTICULAR PURPOSE AND NONINFRINGEMENT. IN NO EVENT SHALL THE
// AUTHORS OR COPYRIGHT HOLDERS BE LIABLE FOR ANY CLAIM, DAMAGES OR OTHER
// LIABILITY, WHETHER IN AN ACTION OF CONTRACT, TORT OR OTHERWISE, ARISING FROM,
// OUT OF OR IN CONNECTION WITH THE SOFTWARE OR THE USE OR OTHER DEALINGS IN
// THE SOFTWARE.

<<<<<<< HEAD
using SharpDX.Mathematics.Interop;

=======
>>>>>>> c16d2983
namespace SharpDX.Direct2D1
{
    public partial class Geometry
    {
        private float _flatteningTolerance = DefaultFlatteningTolerance;

        /// <summary>
        /// Default flattening tolerance used for all methods that are not explicitly using it. Default is set to 0.25f.
        /// </summary>
        public const float DefaultFlatteningTolerance = 0.25f;

        /// <summary>
        /// Get or set the default flattening tolerance used for all methods that are not explicitly using it. Default is set to 0.25f.
        /// </summary>
        public float FlatteningTolerance
        {
            get { return _flatteningTolerance; }
            set { _flatteningTolerance = value; }
        }

        /// <summary>	
        /// Combines this geometry with the specified geometry and stores the result in an <see cref="SharpDX.Direct2D1.SimplifiedGeometrySink"/>.  	
        /// </summary>	
        /// <param name="inputGeometry">The geometry to combine with this instance.</param>
        /// <param name="combineMode">The type of combine operation to perform.</param>
        /// <param name="geometrySink">The result of the combine operation.</param>
        /// <returns>If the method succeeds, it returns S_OK. Otherwise, it returns an HRESULT error code.</returns>
        /// <unmanaged>HRESULT CombineWithGeometry([In] ID2D1Geometry* inputGeometry,[None] D2D1_COMBINE_MODE combineMode,[In, Optional] const D2D1_MATRIX_3X2_F* inputGeometryTransform,[None] FLOAT flatteningTolerance,[In] ID2D1SimplifiedGeometrySink* geometrySink)</unmanaged>
        public void Combine(SharpDX.Direct2D1.Geometry inputGeometry, SharpDX.Direct2D1.CombineMode combineMode, GeometrySink geometrySink)
        {
            this.Combine(inputGeometry, combineMode, null, FlatteningTolerance, geometrySink);
        }

        /// <summary>	
        /// Combines this geometry with the specified geometry and stores the result in an <see cref="SharpDX.Direct2D1.SimplifiedGeometrySink"/>.  	
        /// </summary>	
        /// <param name="inputGeometry">The geometry to combine with this instance.</param>
        /// <param name="combineMode">The type of combine operation to perform.</param>
        /// <param name="flatteningTolerance">The maximum bounds on the distance between points in the polygonal approximation of the geometries. Smaller values produce more accurate results but cause slower execution. </param>
        /// <param name="geometrySink">The result of the combine operation.</param>
        /// <returns>If the method succeeds, it returns S_OK. Otherwise, it returns an HRESULT error code.</returns>
        /// <unmanaged>HRESULT CombineWithGeometry([In] ID2D1Geometry* inputGeometry,[None] D2D1_COMBINE_MODE combineMode,[In, Optional] const D2D1_MATRIX_3X2_F* inputGeometryTransform,[None] FLOAT flatteningTolerance,[In] ID2D1SimplifiedGeometrySink* geometrySink)</unmanaged>
        public void Combine(SharpDX.Direct2D1.Geometry inputGeometry, SharpDX.Direct2D1.CombineMode combineMode, float flatteningTolerance, GeometrySink geometrySink)
        {
            this.Combine(inputGeometry, combineMode, null, flatteningTolerance, geometrySink);
        }

        /// <summary>	
        /// Combines this geometry with the specified geometry and stores the result in an <see cref="SharpDX.Direct2D1.SimplifiedGeometrySink"/>.  	
        /// </summary>	
        /// <param name="inputGeometry">The geometry to combine with this instance.</param>
        /// <param name="combineMode">The type of combine operation to perform.</param>
        /// <param name="inputGeometryTransform">The transform to apply to inputGeometry before combining, or NULL.</param>
        /// <param name="flatteningTolerance">The maximum bounds on the distance between points in the polygonal approximation of the geometries. Smaller values produce more accurate results but cause slower execution. </param>
        /// <param name="geometrySink">The result of the combine operation.</param>
        /// <returns>If the method succeeds, it returns S_OK. Otherwise, it returns an HRESULT error code.</returns>
        /// <unmanaged>HRESULT CombineWithGeometry([In] ID2D1Geometry* inputGeometry,[None] D2D1_COMBINE_MODE combineMode,[In, Optional] const D2D1_MATRIX_3X2_F* inputGeometryTransform,[None] FLOAT flatteningTolerance,[In] ID2D1SimplifiedGeometrySink* geometrySink)</unmanaged>
<<<<<<< HEAD
        public void Combine(SharpDX.Direct2D1.Geometry inputGeometry, SharpDX.Direct2D1.CombineMode combineMode, RawMatrix3x2? inputGeometryTransform, float flatteningTolerance, GeometrySink geometrySink)
=======
        public void Combine(SharpDX.Direct2D1.Geometry inputGeometry, SharpDX.Direct2D1.CombineMode combineMode, SharpDX.Matrix3x2? inputGeometryTransform, float flatteningTolerance, GeometrySink geometrySink)
>>>>>>> c16d2983
        {
            this.Combine_(inputGeometry, combineMode, inputGeometryTransform, flatteningTolerance, GeometrySinkShadow.ToIntPtr(geometrySink));
        }

        /// <summary>	
        /// Describes the intersection between this geometry and the specified geometry. The comparison is performed by using the specified flattening tolerance.	
        /// </summary>	
        /// <remarks>	
        /// When interpreting the returned relation value, it is important to remember that the member <see cref="F:SharpDX.Direct2D1.GeometryRelation.IsContained" /> of the  D2D1_GEOMETRY_RELATION enumeration type means that this geometry is contained  inside inputGeometry, not that this geometry contains inputGeometry.  For  more information about how to interpret other possible return values, see <see cref="T:SharpDX.Direct2D1.GeometryRelation" />. 	
        /// </remarks>	
        /// <param name="inputGeometry">The geometry to test.  </param>
        /// <returns>When this method returns, contains a reference to a value that describes how this geometry is related to inputGeometry. You must allocate storage for this parameter.   </returns>
        /// <unmanaged>HRESULT ID2D1Geometry::CompareWithGeometry([In] ID2D1Geometry* inputGeometry,[In, Optional] const D2D1_MATRIX_3X2_F* inputGeometryTransform,[None] float flatteningTolerance,[Out] D2D1_GEOMETRY_RELATION* relation)</unmanaged>
        public GeometryRelation Compare(Geometry inputGeometry)
        {
            return Compare(inputGeometry, null, FlatteningTolerance);
        }

        /// <summary>	
        /// Describes the intersection between this geometry and the specified geometry. The comparison is performed by using the specified flattening tolerance.	
        /// </summary>	
        /// <remarks>	
        /// When interpreting the returned relation value, it is important to remember that the member <see cref="F:SharpDX.Direct2D1.GeometryRelation.IsContained" /> of the  D2D1_GEOMETRY_RELATION enumeration type means that this geometry is contained  inside inputGeometry, not that this geometry contains inputGeometry.  For  more information about how to interpret other possible return values, see <see cref="T:SharpDX.Direct2D1.GeometryRelation" />. 	
        /// </remarks>	
        /// <param name="inputGeometry">The geometry to test.  </param>
        /// <param name="flatteningTolerance">The maximum bounds on the distance between points in the polygonal approximation of the geometries. Smaller values produce more accurate results but cause slower execution.  </param>
        /// <returns>When this method returns, contains a reference to a value that describes how this geometry is related to inputGeometry. You must allocate storage for this parameter.   </returns>
        /// <unmanaged>HRESULT ID2D1Geometry::CompareWithGeometry([In] ID2D1Geometry* inputGeometry,[In, Optional] const D2D1_MATRIX_3X2_F* inputGeometryTransform,[None] float flatteningTolerance,[Out] D2D1_GEOMETRY_RELATION* relation)</unmanaged>
        public GeometryRelation Compare(Geometry inputGeometry, float flatteningTolerance)
        {
            return Compare(inputGeometry, null, flatteningTolerance);
        }

        /// <summary>	
        /// Computes the area of the geometry after it has been transformed by the specified matrix and flattened using the specified tolerance.	
        /// </summary>	
        /// <returns>When this this method returns, contains a reference to the area of the transformed, flattened version of this geometry. You must allocate storage for this parameter. </returns>
        /// <unmanaged>HRESULT ID2D1Geometry::ComputeArea([In, Optional] const D2D1_MATRIX_3X2_F* worldTransform,[None] float flatteningTolerance,[Out] float* area)</unmanaged>
        public float ComputeArea()
        {
            return ComputeArea(null, FlatteningTolerance);
        }

        /// <summary>	
        /// Computes the area of the geometry after it has been transformed by the specified matrix and flattened using the specified tolerance.	
        /// </summary>	
        /// <param name="flatteningTolerance">The maximum bounds on the distance between points in the polygonal approximation of the geometry. Smaller values produce more accurate results but cause slower execution.  </param>
        /// <returns>When this this method returns, contains a reference to the area of the transformed, flattened version of this geometry. You must allocate storage for this parameter. </returns>
        /// <unmanaged>HRESULT ID2D1Geometry::ComputeArea([In, Optional] const D2D1_MATRIX_3X2_F* worldTransform,[None] float flatteningTolerance,[Out] float* area)</unmanaged>
        public float ComputeArea(float flatteningTolerance)
        {
            return ComputeArea(null, flatteningTolerance);
        }

        /// <summary>	
        /// Calculates the length of the geometry as though each segment were unrolled into a line. 	
        /// </summary>	
        /// <returns>When this method returns, contains a reference to the length of the geometry. For closed geometries, the length includes an implicit closing segment. You must allocate storage for this parameter. </returns>
        /// <unmanaged>HRESULT ID2D1Geometry::ComputeLength([In, Optional] const D2D1_MATRIX_3X2_F* worldTransform,[None] float flatteningTolerance,[Out] float* length)</unmanaged>
        public float ComputeLength()
        {
            return ComputeLength(null, FlatteningTolerance);
        }

        /// <summary>	
        /// Calculates the length of the geometry as though each segment were unrolled into a line. 	
        /// </summary>	
        /// <param name="flatteningTolerance">The maximum bounds on the distance between points in the polygonal approximation of the geometry. Smaller values produce more accurate results but cause slower execution.  </param>
        /// <returns>When this method returns, contains a reference to the length of the geometry. For closed geometries, the length includes an implicit closing segment. You must allocate storage for this parameter. </returns>
        /// <unmanaged>HRESULT ID2D1Geometry::ComputeLength([In, Optional] const D2D1_MATRIX_3X2_F* worldTransform,[None] float flatteningTolerance,[Out] float* length)</unmanaged>
        public  float ComputeLength(float flatteningTolerance)
        {
            return ComputeLength(null, flatteningTolerance);
        }

        /// <summary>	
        /// Calculates the point and tangent vector at the specified distance along the geometry after it has been transformed by the specified matrix and flattened using the specified tolerance.	
        /// </summary>	
        /// <param name="length">The distance along the geometry of the point and tangent to find. If this distance is less then 0, this method calculates the first point in the geometry. If this distance is greater than the length of the geometry, this method calculates the last point in the geometry. </param>
        /// <param name="unitTangentVector">When this method returns, contains a reference to the tangent vector at the specified distance along the geometry. If the geometry is empty,  this vector contains NaN as its x and y values. You must allocate storage for this parameter. </param>
        /// <returns>The location at the specified distance along the geometry. If the geometry is empty,  this point contains NaN as its x and y values. </returns>
        /// <unmanaged>HRESULT ID2D1Geometry::ComputePointAtLength([None] float length,[In, Optional] const D2D1_MATRIX_3X2_F* worldTransform,[None] float flatteningTolerance,[Out, Optional] D2D1_POINT_2F* point,[Out, Optional] D2D1_POINT_2F* unitTangentVector)</unmanaged>
<<<<<<< HEAD
        public RawVector2 ComputePointAtLength(float length, out RawVector2 unitTangentVector)
=======
        public Vector2 ComputePointAtLength(float length, out Vector2 unitTangentVector)
>>>>>>> c16d2983
        {
            return ComputePointAtLength(length, null, FlatteningTolerance, out unitTangentVector);
        }

        /// <summary>	
        /// Calculates the point and tangent vector at the specified distance along the geometry after it has been transformed by the specified matrix and flattened using the specified tolerance.	
        /// </summary>	
        /// <param name="length">The distance along the geometry of the point and tangent to find. If this distance is less then 0, this method calculates the first point in the geometry. If this distance is greater than the length of the geometry, this method calculates the last point in the geometry. </param>
        /// <param name="flatteningTolerance">The maximum bounds on the distance between points in the polygonal approximation of the geometry. Smaller values produce more accurate results but cause slower execution. </param>
        /// <param name="unitTangentVector">When this method returns, contains a reference to the tangent vector at the specified distance along the geometry. If the geometry is empty,  this vector contains NaN as its x and y values. You must allocate storage for this parameter. </param>
        /// <returns>The location at the specified distance along the geometry. If the geometry is empty,  this point contains NaN as its x and y values. </returns>
        /// <unmanaged>HRESULT ID2D1Geometry::ComputePointAtLength([None] float length,[In, Optional] const D2D1_MATRIX_3X2_F* worldTransform,[None] float flatteningTolerance,[Out, Optional] D2D1_POINT_2F* point,[Out, Optional] D2D1_POINT_2F* unitTangentVector)</unmanaged>
<<<<<<< HEAD
        public RawVector2 ComputePointAtLength(float length, float flatteningTolerance, out RawVector2 unitTangentVector)
=======
        public Vector2 ComputePointAtLength(float length, float flatteningTolerance, out Vector2 unitTangentVector)
>>>>>>> c16d2983
        {
            return ComputePointAtLength(length, null, flatteningTolerance, out unitTangentVector);
        }

        /// <summary>	
        /// Indicates whether the area filled by the geometry would contain the specified point given the specified flattening tolerance. 	
        /// </summary>	
        /// <param name="point">The point to test. </param>
        /// <returns>When this method returns, contains a bool value that is true if the area filled by the geometry contains point; otherwise, false.You must allocate storage for this parameter. </returns>
        /// <unmanaged>HRESULT ID2D1Geometry::FillContainsPoint([None] D2D1_POINT_2F point,[In, Optional] const D2D1_MATRIX_3X2_F* worldTransform,[None] float flatteningTolerance,[Out] BOOL* contains)</unmanaged>
<<<<<<< HEAD
        public bool FillContainsPoint(RawPoint point)
        {
            return FillContainsPoint(new RawVector2() { X = point.X, Y = point.Y }, null, FlatteningTolerance);
=======
        public bool FillContainsPoint(Point point)
        {
            return FillContainsPoint(new Vector2(point.X, point.Y), null, FlatteningTolerance);
>>>>>>> c16d2983
        }

        /// <summary>	
        /// Indicates whether the area filled by the geometry would contain the specified point given the specified flattening tolerance. 	
        /// </summary>	
        /// <param name="point">The point to test. </param>
        /// <returns>When this method returns, contains a bool value that is true if the area filled by the geometry contains point; otherwise, false.You must allocate storage for this parameter. </returns>
        /// <unmanaged>HRESULT ID2D1Geometry::FillContainsPoint([None] D2D1_POINT_2F point,[In, Optional] const D2D1_MATRIX_3X2_F* worldTransform,[None] float flatteningTolerance,[Out] BOOL* contains)</unmanaged>
<<<<<<< HEAD
        public bool FillContainsPoint(RawVector2 point)
=======
        public bool FillContainsPoint(Vector2 point)
>>>>>>> c16d2983
        {
            return FillContainsPoint(point, null, FlatteningTolerance);
        }

        /// <summary>	
        /// Indicates whether the area filled by the geometry would contain the specified point given the specified flattening tolerance. 	
        /// </summary>	
        /// <param name="point">The point to test. </param>
        /// <param name="flatteningTolerance">The numeric accuracy with which the precise geometric path and path intersection is calculated. Points missing the fill by less than the tolerance are still considered inside.  Smaller values produce more accurate results but cause slower execution.  </param>
        /// <returns>When this method returns, contains a bool value that is true if the area filled by the geometry contains point; otherwise, false.You must allocate storage for this parameter. </returns>
        /// <unmanaged>HRESULT ID2D1Geometry::FillContainsPoint([None] D2D1_POINT_2F point,[In, Optional] const D2D1_MATRIX_3X2_F* worldTransform,[None] float flatteningTolerance,[Out] BOOL* contains)</unmanaged>
<<<<<<< HEAD
        public bool FillContainsPoint(RawPoint point, float flatteningTolerance)
        {
            return FillContainsPoint(new RawVector2 { X = point.X, Y = point.Y}, null, flatteningTolerance);
=======
        public bool FillContainsPoint(Point point, float flatteningTolerance)
        {
            return FillContainsPoint(new Vector2 (point.X, point.Y), null, flatteningTolerance);
>>>>>>> c16d2983
        }

        /// <summary>	
        /// Indicates whether the area filled by the geometry would contain the specified point given the specified flattening tolerance. 	
        /// </summary>	
        /// <param name="point">The point to test. </param>
        /// <param name="flatteningTolerance">The numeric accuracy with which the precise geometric path and path intersection is calculated. Points missing the fill by less than the tolerance are still considered inside.  Smaller values produce more accurate results but cause slower execution.  </param>
        /// <returns>When this method returns, contains a bool value that is true if the area filled by the geometry contains point; otherwise, false.You must allocate storage for this parameter. </returns>
        /// <unmanaged>HRESULT ID2D1Geometry::FillContainsPoint([None] D2D1_POINT_2F point,[In, Optional] const D2D1_MATRIX_3X2_F* worldTransform,[None] float flatteningTolerance,[Out] BOOL* contains)</unmanaged>
<<<<<<< HEAD
        public bool FillContainsPoint(RawVector2 point, float flatteningTolerance)
=======
        public bool FillContainsPoint(Vector2 point, float flatteningTolerance)
>>>>>>> c16d2983
        {
            return FillContainsPoint(point, null, flatteningTolerance);
        }

        /// <summary>	
        /// Indicates whether the area filled by the geometry would contain the specified point given the specified flattening tolerance. 	
        /// </summary>	
        /// <param name="point">The point to test. </param>
        /// <param name="worldTransform">The transform to apply to the geometry prior to testing for containment, or NULL. </param>
        /// <param name="flatteningTolerance">The numeric accuracy with which the precise geometric path and path intersection is calculated. Points missing the fill by less than the tolerance are still considered inside.  Smaller values produce more accurate results but cause slower execution.  </param>
        /// <returns>When this method returns, contains a bool value that is true if the area filled by the geometry contains point; otherwise, false.You must allocate storage for this parameter. </returns>
        /// <unmanaged>HRESULT ID2D1Geometry::FillContainsPoint([None] D2D1_POINT_2F point,[In, Optional] const D2D1_MATRIX_3X2_F* worldTransform,[None] float flatteningTolerance,[Out] BOOL* contains)</unmanaged>
<<<<<<< HEAD
        public bool FillContainsPoint(RawPoint point, RawMatrix3x2 worldTransform, float flatteningTolerance)
        {
            return FillContainsPoint(new RawVector2 {X = point.X, Y = point.Y}, worldTransform, flatteningTolerance);
=======
        public bool FillContainsPoint(Point point, Matrix3x2 worldTransform, float flatteningTolerance)
        {
            return FillContainsPoint(new Vector2(point.X, point.Y), worldTransform, flatteningTolerance);
>>>>>>> c16d2983
        }


        /// <summary>	
        /// Retrieves the bounds of the geometry.	
        /// </summary>	
        /// <returns>When this method returns, contains the bounds of this geometry. If the bounds are empty, this will be a rect where bounds.left &gt; bounds.right. You must allocate storage for this parameter. </returns>
        /// <unmanaged>HRESULT ID2D1Geometry::GetBounds([In, Optional] const D2D1_MATRIX_3X2_F* worldTransform,[Out] D2D1_RECT_F* bounds)</unmanaged>
<<<<<<< HEAD
        public RawRectangleF GetBounds()
=======
        public RectangleF GetBounds()
>>>>>>> c16d2983
        {
            return GetBounds(null);
        }

        /// <summary>	
        /// Gets the bounds of the geometry after it has been widened by the specified stroke width and style and transformed by the specified matrix.	
        /// </summary>	
        /// <param name="strokeWidth">The amount by which to widen the geometry by stroking its outline. </param>
        /// <returns>When this method returns, contains the bounds of the widened geometry. You must allocate storage for this parameter. </returns>
        /// <unmanaged>HRESULT ID2D1Geometry::GetWidenedBounds([None] float strokeWidth,[In, Optional] ID2D1StrokeStyle* strokeStyle,[In, Optional] const D2D1_MATRIX_3X2_F* worldTransform,[None] float flatteningTolerance,[Out] D2D1_RECT_F* bounds)</unmanaged>
<<<<<<< HEAD
        public RawRectangleF GetWidenedBounds(float strokeWidth)
=======
        public RectangleF GetWidenedBounds(float strokeWidth)
>>>>>>> c16d2983
        {
            return GetWidenedBounds(strokeWidth, null, null, FlatteningTolerance);
        }

        /// <summary>	
        /// Gets the bounds of the geometry after it has been widened by the specified stroke width and style and transformed by the specified matrix.	
        /// </summary>	
        /// <param name="strokeWidth">The amount by which to widen the geometry by stroking its outline. </param>
        /// <param name="flatteningTolerance">The maximum bounds on the distance between points in the polygonal approximation of the geometry. Smaller values produce more accurate results but cause slower execution.  </param>
        /// <returns>When this method returns, contains the bounds of the widened geometry. You must allocate storage for this parameter. </returns>
        /// <unmanaged>HRESULT ID2D1Geometry::GetWidenedBounds([None] float strokeWidth,[In, Optional] ID2D1StrokeStyle* strokeStyle,[In, Optional] const D2D1_MATRIX_3X2_F* worldTransform,[None] float flatteningTolerance,[Out] D2D1_RECT_F* bounds)</unmanaged>
<<<<<<< HEAD
        public RawRectangleF GetWidenedBounds(float strokeWidth, float flatteningTolerance)
=======
        public RectangleF GetWidenedBounds(float strokeWidth, float flatteningTolerance)
>>>>>>> c16d2983
        {
            return GetWidenedBounds(strokeWidth, null, null, flatteningTolerance);
        }

        /// <summary>	
        /// Gets the bounds of the geometry after it has been widened by the specified stroke width and style and transformed by the specified matrix.	
        /// </summary>	
        /// <param name="strokeWidth">The amount by which to widen the geometry by stroking its outline. </param>
        /// <param name="strokeStyle">The style of the stroke that widens the geometry. </param>
        /// <param name="flatteningTolerance">The maximum bounds on the distance between points in the polygonal approximation of the geometry. Smaller values produce more accurate results but cause slower execution.  </param>
        /// <returns>When this method returns, contains the bounds of the widened geometry. You must allocate storage for this parameter. </returns>
        /// <unmanaged>HRESULT ID2D1Geometry::GetWidenedBounds([None] float strokeWidth,[In, Optional] ID2D1StrokeStyle* strokeStyle,[In, Optional] const D2D1_MATRIX_3X2_F* worldTransform,[None] float flatteningTolerance,[Out] D2D1_RECT_F* bounds)</unmanaged>
<<<<<<< HEAD
        public RawRectangleF GetWidenedBounds(float strokeWidth, StrokeStyle strokeStyle, float flatteningTolerance)
=======
        public RectangleF GetWidenedBounds(float strokeWidth, StrokeStyle strokeStyle, float flatteningTolerance)
>>>>>>> c16d2983
        {
            return GetWidenedBounds(strokeWidth, strokeStyle, null, flatteningTolerance);
        }


        /// <summary>	
        /// Computes the outline of the geometry and writes the result to an <see cref="SharpDX.Direct2D1.SimplifiedGeometrySink"/>.	
        /// </summary>	
        /// <remarks>	
        /// The {{Outline}} method allows the caller to produce a geometry with an equivalent fill to the input geometry, with the following additional properties: The output geometry contains no transverse intersections; that is, segments may touch, but they never cross.The outermost figures in the output geometry are all oriented counterclockwise. The output geometry is fill-mode invariant; that is, the fill of the geometry does not depend on the choice of the fill mode. For more information about the fill mode, see <see cref="SharpDX.Direct2D1.FillMode"/>.Additionally, the  {{Outline}} method can be useful in removing redundant portions of said geometries to simplify complex geometries. It can also be useful in combination with <see cref="SharpDX.Direct2D1.GeometryGroup"/> to create unions among several geometries simultaneously.	
        /// </remarks>	
        /// <param name="geometrySink">The <see cref="SharpDX.Direct2D1.SimplifiedGeometrySink"/> to which the geometry's transformed outline is appended. </param>
        /// <returns>If the method succeeds, it returns S_OK. Otherwise, it returns an HRESULT error code.</returns>
        /// <unmanaged>HRESULT Outline([In, Optional] const D2D1_MATRIX_3X2_F* worldTransform,[None] FLOAT flatteningTolerance,[In] ID2D1SimplifiedGeometrySink* geometrySink)</unmanaged>
        public void Outline(GeometrySink geometrySink)
        {
            this.Outline(null, FlatteningTolerance, geometrySink);
        }

        /// <summary>	
        /// Computes the outline of the geometry and writes the result to an <see cref="SharpDX.Direct2D1.SimplifiedGeometrySink"/>.	
        /// </summary>	
        /// <remarks>	
        /// The {{Outline}} method allows the caller to produce a geometry with an equivalent fill to the input geometry, with the following additional properties: The output geometry contains no transverse intersections; that is, segments may touch, but they never cross.The outermost figures in the output geometry are all oriented counterclockwise. The output geometry is fill-mode invariant; that is, the fill of the geometry does not depend on the choice of the fill mode. For more information about the fill mode, see <see cref="SharpDX.Direct2D1.FillMode"/>.Additionally, the  {{Outline}} method can be useful in removing redundant portions of said geometries to simplify complex geometries. It can also be useful in combination with <see cref="SharpDX.Direct2D1.GeometryGroup"/> to create unions among several geometries simultaneously.	
        /// </remarks>	
        /// <param name="flatteningTolerance">The maximum bounds on the distance between points in the polygonal approximation of the geometry. Smaller values produce more accurate results but cause slower execution. </param>
        /// <param name="geometrySink">The <see cref="SharpDX.Direct2D1.SimplifiedGeometrySink"/> to which the geometry's transformed outline is appended. </param>
        /// <returns>If the method succeeds, it returns S_OK. Otherwise, it returns an HRESULT error code.</returns>
        /// <unmanaged>HRESULT Outline([In, Optional] const D2D1_MATRIX_3X2_F* worldTransform,[None] FLOAT flatteningTolerance,[In] ID2D1SimplifiedGeometrySink* geometrySink)</unmanaged>
        public void Outline(float flatteningTolerance, GeometrySink geometrySink)
        {
            this.Outline(null, flatteningTolerance, geometrySink);
        }

        /// <summary>	
        /// Computes the outline of the geometry and writes the result to an <see cref="SharpDX.Direct2D1.SimplifiedGeometrySink"/>.	
        /// </summary>	
        /// <remarks>	
        /// The {{Outline}} method allows the caller to produce a geometry with an equivalent fill to the input geometry, with the following additional properties: The output geometry contains no transverse intersections; that is, segments may touch, but they never cross.The outermost figures in the output geometry are all oriented counterclockwise. The output geometry is fill-mode invariant; that is, the fill of the geometry does not depend on the choice of the fill mode. For more information about the fill mode, see <see cref="SharpDX.Direct2D1.FillMode"/>.Additionally, the  {{Outline}} method can be useful in removing redundant portions of said geometries to simplify complex geometries. It can also be useful in combination with <see cref="SharpDX.Direct2D1.GeometryGroup"/> to create unions among several geometries simultaneously.	
        /// </remarks>	
        /// <param name="worldTransform">The transform to apply to the geometry outline, or NULL.</param>
        /// <param name="flatteningTolerance">The maximum bounds on the distance between points in the polygonal approximation of the geometry. Smaller values produce more accurate results but cause slower execution. </param>
        /// <param name="geometrySink">The <see cref="SharpDX.Direct2D1.SimplifiedGeometrySink"/> to which the geometry's transformed outline is appended. </param>
        /// <returns>If the method succeeds, it returns S_OK. Otherwise, it returns an HRESULT error code.</returns>
        /// <unmanaged>HRESULT Outline([In, Optional] const D2D1_MATRIX_3X2_F* worldTransform,[None] FLOAT flatteningTolerance,[In] ID2D1SimplifiedGeometrySink* geometrySink)</unmanaged>
<<<<<<< HEAD
        public void Outline(RawMatrix3x2? worldTransform, float flatteningTolerance, GeometrySink geometrySink)
=======
        public void Outline(SharpDX.Matrix3x2? worldTransform, float flatteningTolerance, GeometrySink geometrySink)
>>>>>>> c16d2983
        {
            this.Outline_(worldTransform, flatteningTolerance, GeometrySinkShadow.ToIntPtr(geometrySink));
        }

        /// <summary>	
        /// Creates a simplified version of the geometry that contains only lines and (optionally) cubic Bezier curves and writes the result to an <see cref="SharpDX.Direct2D1.SimplifiedGeometrySink"/>.	
        /// </summary>	
        /// <param name="simplificationOption">A value that specifies whether the simplified geometry should contain curves.</param>
        /// <param name="geometrySink"> The <see cref="SharpDX.Direct2D1.SimplifiedGeometrySink"/> to which the simplified geometry is appended. </param>
        /// <returns>If the method succeeds, it returns S_OK. Otherwise, it returns an HRESULT error code.</returns>
        /// <unmanaged>HRESULT Simplify([None] D2D1_GEOMETRY_SIMPLIFICATION_OPTION simplificationOption,[In, Optional] const D2D1_MATRIX_3X2_F* worldTransform,[None] FLOAT flatteningTolerance,[In] ID2D1SimplifiedGeometrySink* geometrySink)</unmanaged>
        public void Simplify(SharpDX.Direct2D1.GeometrySimplificationOption simplificationOption, SimplifiedGeometrySink geometrySink)
        {
            Simplify(simplificationOption, null, FlatteningTolerance, geometrySink);
        }

        /// <summary>	
        /// Creates a simplified version of the geometry that contains only lines and (optionally) cubic Bezier curves and writes the result to an <see cref="SharpDX.Direct2D1.SimplifiedGeometrySink"/>.	
        /// </summary>	
        /// <param name="simplificationOption">A value that specifies whether the simplified geometry should contain curves.</param>
        /// <param name="flatteningTolerance">The maximum bounds on the distance between points in the polygonal approximation of the geometry. Smaller values produce more accurate results but cause slower execution. </param>
        /// <param name="geometrySink"> The <see cref="SharpDX.Direct2D1.SimplifiedGeometrySink"/> to which the simplified geometry is appended. </param>
        /// <returns>If the method succeeds, it returns S_OK. Otherwise, it returns an HRESULT error code.</returns>
        /// <unmanaged>HRESULT Simplify([None] D2D1_GEOMETRY_SIMPLIFICATION_OPTION simplificationOption,[In, Optional] const D2D1_MATRIX_3X2_F* worldTransform,[None] FLOAT flatteningTolerance,[In] ID2D1SimplifiedGeometrySink* geometrySink)</unmanaged>
        public void Simplify(SharpDX.Direct2D1.GeometrySimplificationOption simplificationOption, float flatteningTolerance, SimplifiedGeometrySink geometrySink)
        {
            Simplify(simplificationOption, null, flatteningTolerance, geometrySink);
        }

        /// <summary>	
        /// Creates a simplified version of the geometry that contains only lines and (optionally) cubic Bezier curves and writes the result to an <see cref="SharpDX.Direct2D1.SimplifiedGeometrySink"/>.	
        /// </summary>	
        /// <param name="simplificationOption">A value that specifies whether the simplified geometry should contain curves.</param>
        /// <param name="worldTransform">The transform to apply to the simplified geometry, or NULL.</param>
        /// <param name="flatteningTolerance">The maximum bounds on the distance between points in the polygonal approximation of the geometry. Smaller values produce more accurate results but cause slower execution. </param>
        /// <param name="geometrySink"> The <see cref="SharpDX.Direct2D1.SimplifiedGeometrySink"/> to which the simplified geometry is appended. </param>
        /// <returns>If the method succeeds, it returns S_OK. Otherwise, it returns an HRESULT error code.</returns>
        /// <unmanaged>HRESULT Simplify([None] D2D1_GEOMETRY_SIMPLIFICATION_OPTION simplificationOption,[In, Optional] const D2D1_MATRIX_3X2_F* worldTransform,[None] FLOAT flatteningTolerance,[In] ID2D1SimplifiedGeometrySink* geometrySink)</unmanaged>
<<<<<<< HEAD
        public void Simplify(SharpDX.Direct2D1.GeometrySimplificationOption simplificationOption, RawMatrix3x2? worldTransform, float flatteningTolerance, SimplifiedGeometrySink geometrySink)
=======
        public void Simplify(SharpDX.Direct2D1.GeometrySimplificationOption simplificationOption, SharpDX.Matrix3x2? worldTransform, float flatteningTolerance, SimplifiedGeometrySink geometrySink)
>>>>>>> c16d2983
        {
            this.Simplify_(simplificationOption, worldTransform, flatteningTolerance, GeometrySinkShadow.ToIntPtr(geometrySink));
        }

        /// <summary>	
        /// Determines whether the geometry's stroke contains the specified point given the specified stroke thickness, style, and transform. 	
        /// </summary>	
        /// <param name="point">The point to test for containment. </param>
        /// <param name="strokeWidth">The thickness of the stroke to apply. </param>
        /// <returns>When this method returns, contains a boolean value set to true if the geometry's stroke contains the specified point; otherwise, false. You must allocate storage for this parameter. </returns>
        /// <unmanaged>HRESULT ID2D1Geometry::StrokeContainsPoint([None] D2D1_POINT_2F point,[None] float strokeWidth,[In, Optional] ID2D1StrokeStyle* strokeStyle,[In, Optional] const D2D1_MATRIX_3X2_F* worldTransform,[None] float flatteningTolerance,[Out] BOOL* contains)</unmanaged>
<<<<<<< HEAD
        public bool StrokeContainsPoint(RawPoint point, float strokeWidth)
=======
        public bool StrokeContainsPoint(Point point, float strokeWidth)
>>>>>>> c16d2983
        {
            return StrokeContainsPoint(point, strokeWidth, null);
        }

        /// <summary>	
        /// Determines whether the geometry's stroke contains the specified point given the specified stroke thickness, style, and transform. 	
        /// </summary>	
        /// <param name="point">The point to test for containment. </param>
        /// <param name="strokeWidth">The thickness of the stroke to apply. </param>
        /// <returns>When this method returns, contains a boolean value set to true if the geometry's stroke contains the specified point; otherwise, false. You must allocate storage for this parameter. </returns>
        /// <unmanaged>HRESULT ID2D1Geometry::StrokeContainsPoint([None] D2D1_POINT_2F point,[None] float strokeWidth,[In, Optional] ID2D1StrokeStyle* strokeStyle,[In, Optional] const D2D1_MATRIX_3X2_F* worldTransform,[None] float flatteningTolerance,[Out] BOOL* contains)</unmanaged>
<<<<<<< HEAD
        public bool StrokeContainsPoint(RawVector2 point, float strokeWidth)
=======
        public bool StrokeContainsPoint(Vector2 point, float strokeWidth)
>>>>>>> c16d2983
        {
            return StrokeContainsPoint(point, strokeWidth, null);
        }

        /// <summary>	
        /// Determines whether the geometry's stroke contains the specified point given the specified stroke thickness, style, and transform. 	
        /// </summary>	
        /// <param name="point">The point to test for containment. </param>
        /// <param name="strokeWidth">The thickness of the stroke to apply. </param>
        /// <param name="strokeStyle">The style of stroke to apply. </param>
        /// <returns>When this method returns, contains a boolean value set to true if the geometry's stroke contains the specified point; otherwise, false. You must allocate storage for this parameter. </returns>
        /// <unmanaged>HRESULT ID2D1Geometry::StrokeContainsPoint([None] D2D1_POINT_2F point,[None] float strokeWidth,[In, Optional] ID2D1StrokeStyle* strokeStyle,[In, Optional] const D2D1_MATRIX_3X2_F* worldTransform,[None] float flatteningTolerance,[Out] BOOL* contains)</unmanaged>
<<<<<<< HEAD
        public bool StrokeContainsPoint(RawPoint point, float strokeWidth, StrokeStyle strokeStyle)
        {
            return StrokeContainsPoint(new RawVector2 { X = point.X, Y = point.Y }, strokeWidth, strokeStyle);            
=======
        public bool StrokeContainsPoint(Point point, float strokeWidth, StrokeStyle strokeStyle)
        {
            return StrokeContainsPoint(new Vector2(point.X, point.Y), strokeWidth, strokeStyle);            
>>>>>>> c16d2983
        }

        /// <summary>	
        /// Determines whether the geometry's stroke contains the specified point given the specified stroke thickness, style, and transform. 	
        /// </summary>	
        /// <param name="point">The point to test for containment. </param>
        /// <param name="strokeWidth">The thickness of the stroke to apply. </param>
        /// <param name="strokeStyle">The style of stroke to apply. </param>
        /// <returns>When this method returns, contains a boolean value set to true if the geometry's stroke contains the specified point; otherwise, false. You must allocate storage for this parameter. </returns>
        /// <unmanaged>HRESULT ID2D1Geometry::StrokeContainsPoint([None] D2D1_POINT_2F point,[None] float strokeWidth,[In, Optional] ID2D1StrokeStyle* strokeStyle,[In, Optional] const D2D1_MATRIX_3X2_F* worldTransform,[None] float flatteningTolerance,[Out] BOOL* contains)</unmanaged>
<<<<<<< HEAD
        public bool StrokeContainsPoint(RawVector2 point, float strokeWidth, StrokeStyle strokeStyle)
=======
        public bool StrokeContainsPoint(Vector2 point, float strokeWidth, StrokeStyle strokeStyle)
>>>>>>> c16d2983
        {
            return StrokeContainsPoint(point, strokeWidth, strokeStyle, null, FlatteningTolerance);
        }

        /// <summary>	
        /// Determines whether the geometry's stroke contains the specified point given the specified stroke thickness, style, and transform. 	
        /// </summary>	
        /// <param name="point">The point to test for containment. </param>
        /// <param name="strokeWidth">The thickness of the stroke to apply. </param>
        /// <param name="strokeStyle">The style of stroke to apply. </param>
        /// <param name="transform">The transform to apply to the stroked geometry.  </param>
        /// <returns>When this method returns, contains a boolean value set to true if the geometry's stroke contains the specified point; otherwise, false. You must allocate storage for this parameter. </returns>
        /// <unmanaged>HRESULT ID2D1Geometry::StrokeContainsPoint([None] D2D1_POINT_2F point,[None] float strokeWidth,[In, Optional] ID2D1StrokeStyle* strokeStyle,[In, Optional] const D2D1_MATRIX_3X2_F* worldTransform,[None] float flatteningTolerance,[Out] BOOL* contains)</unmanaged>
<<<<<<< HEAD
        public bool StrokeContainsPoint(RawPoint point, float strokeWidth, StrokeStyle strokeStyle, RawMatrix3x2 transform)
=======
        public bool StrokeContainsPoint(Point point, float strokeWidth, StrokeStyle strokeStyle, Matrix3x2 transform)
>>>>>>> c16d2983
        {
            return StrokeContainsPoint(point, strokeWidth, strokeStyle, transform, FlatteningTolerance);
        }

        /// <summary>	
        /// Determines whether the geometry's stroke contains the specified point given the specified stroke thickness, style, and transform. 	
        /// </summary>	
        /// <param name="point">The point to test for containment. </param>
        /// <param name="strokeWidth">The thickness of the stroke to apply. </param>
        /// <param name="strokeStyle">The style of stroke to apply. </param>
        /// <param name="transform">The transform to apply to the stroked geometry.  </param>
        /// <returns>When this method returns, contains a boolean value set to true if the geometry's stroke contains the specified point; otherwise, false. You must allocate storage for this parameter. </returns>
        /// <unmanaged>HRESULT ID2D1Geometry::StrokeContainsPoint([None] D2D1_POINT_2F point,[None] float strokeWidth,[In, Optional] ID2D1StrokeStyle* strokeStyle,[In, Optional] const D2D1_MATRIX_3X2_F* worldTransform,[None] float flatteningTolerance,[Out] BOOL* contains)</unmanaged>
<<<<<<< HEAD
        public bool StrokeContainsPoint(RawVector2 point, float strokeWidth, StrokeStyle strokeStyle, RawMatrix3x2 transform)
=======
        public bool StrokeContainsPoint(Vector2 point, float strokeWidth, StrokeStyle strokeStyle, Matrix3x2 transform)
>>>>>>> c16d2983
        {
            return StrokeContainsPoint(point, strokeWidth, strokeStyle, transform, FlatteningTolerance);            
        }

        /// <summary>	
        /// Determines whether the geometry's stroke contains the specified point given the specified stroke thickness, style, and transform. 	
        /// </summary>	
        /// <param name="point">The point to test for containment. </param>
        /// <param name="strokeWidth">The thickness of the stroke to apply. </param>
        /// <param name="strokeStyle">The style of stroke to apply. </param>
        /// <param name="transform">The transform to apply to the stroked geometry.  </param>
        /// <param name="flatteningTolerance">The numeric accuracy with which the precise geometric path and path intersection is calculated. Points missing the stroke by less than the tolerance are still considered inside.  Smaller values produce more accurate results but cause slower execution. </param>
        /// <returns>When this method returns, contains a boolean value set to true if the geometry's stroke contains the specified point; otherwise, false. You must allocate storage for this parameter. </returns>
        /// <unmanaged>HRESULT ID2D1Geometry::StrokeContainsPoint([None] D2D1_POINT_2F point,[None] float strokeWidth,[In, Optional] ID2D1StrokeStyle* strokeStyle,[In, Optional] const D2D1_MATRIX_3X2_F* worldTransform,[None] float flatteningTolerance,[Out] BOOL* contains)</unmanaged>
<<<<<<< HEAD
        public bool StrokeContainsPoint(RawPoint point, float strokeWidth, StrokeStyle strokeStyle, RawMatrix3x2 transform, float flatteningTolerance)
        {
            return StrokeContainsPoint(new RawVector2 { X = point.X, Y = point.Y}, strokeWidth, strokeStyle, transform, flatteningTolerance);
=======
        public bool StrokeContainsPoint(Point point, float strokeWidth, StrokeStyle strokeStyle, Matrix3x2 transform, float flatteningTolerance)
        {
            return StrokeContainsPoint(new Vector2(point.X, point.Y), strokeWidth, strokeStyle, transform, flatteningTolerance);
>>>>>>> c16d2983
        }

        /// <summary>	
        /// Creates a set of clockwise-wound triangles that cover the geometry after it has been transformed using the specified matrix and flattened using the specified tolerance	
        /// </summary>	
        /// <param name="tessellationSink">The <see cref="T:SharpDX.Direct2D1.TessellationSink" /> to which the tessellated is appended.</param>
        /// <returns>If the method succeeds, it returns S_OK. Otherwise, it returns an HRESULT error code.</returns>
        /// <unmanaged>HRESULT Tessellate([In, Optional] const D2D1_MATRIX_3X2_F* worldTransform,[None] FLOAT flatteningTolerance,[In] ID2D1TessellationSink* tessellationSink)</unmanaged>
        public void Tessellate(TessellationSink tessellationSink)
        {
            this.Tessellate(null, FlatteningTolerance, tessellationSink);
        }

        /// <summary>	
        /// Creates a set of clockwise-wound triangles that cover the geometry after it has been transformed using the specified matrix and flattened using the specified tolerance	
        /// </summary>	
        /// <param name="flatteningTolerance">The maximum bounds on the distance between points in the polygonal approximation of the geometry. Smaller values produce more accurate results but cause slower execution. </param>
        /// <param name="tessellationSink">The <see cref="SharpDX.Direct2D1.TessellationSink"/> to which the tessellated is appended.</param>
        /// <returns>If the method succeeds, it returns S_OK. Otherwise, it returns an HRESULT error code.</returns>
        /// <unmanaged>HRESULT Tessellate([In, Optional] const D2D1_MATRIX_3X2_F* worldTransform,[None] FLOAT flatteningTolerance,[In] ID2D1TessellationSink* tessellationSink)</unmanaged>
        public void Tessellate(float flatteningTolerance, TessellationSink tessellationSink)
        {
            Tessellate(null, flatteningTolerance, tessellationSink);
        }

        /// <summary>	
        /// Creates a set of clockwise-wound triangles that cover the geometry after it has been transformed using the specified matrix and flattened using the specified tolerance	
        /// </summary>	
        /// <param name="worldTransform">The transform to apply to this geometry, or NULL.</param>
        /// <param name="flatteningTolerance">The maximum bounds on the distance between points in the polygonal approximation of the geometry. Smaller values produce more accurate results but cause slower execution. </param>
        /// <param name="tessellationSink">The <see cref="SharpDX.Direct2D1.TessellationSink"/> to which the tessellated is appended.</param>
        /// <returns>If the method succeeds, it returns S_OK. Otherwise, it returns an HRESULT error code.</returns>
        /// <unmanaged>HRESULT Tessellate([In, Optional] const D2D1_MATRIX_3X2_F* worldTransform,[None] FLOAT flatteningTolerance,[In] ID2D1TessellationSink* tessellationSink)</unmanaged>
<<<<<<< HEAD
        public void Tessellate(RawMatrix3x2? worldTransform, float flatteningTolerance, TessellationSink tessellationSink)
=======
        public void Tessellate(SharpDX.Matrix3x2? worldTransform, float flatteningTolerance, TessellationSink tessellationSink)
>>>>>>> c16d2983
        {
            this.Tessellate_(worldTransform, flatteningTolerance, TessellationSinkShadow.ToIntPtr(tessellationSink));
        }

        /// <summary>	
        /// Widens the geometry by the specified stroke and writes the result to an <see cref="SharpDX.Direct2D1.SimplifiedGeometrySink"/> after it has been transformed by the specified matrix and flattened using the specified tolerance.	
        /// </summary>	
        /// <param name="strokeWidth">The amount by which to widen the geometry.</param>
        /// <param name="geometrySink">The <see cref="SharpDX.Direct2D1.SimplifiedGeometrySink"/> to which the widened geometry is appended.</param>
        /// <returns>If the method succeeds, it returns S_OK. Otherwise, it returns an HRESULT error code.</returns>
        /// <unmanaged>HRESULT Widen([None] FLOAT strokeWidth,[In, Optional] ID2D1StrokeStyle* strokeStyle,[In, Optional] const D2D1_MATRIX_3X2_F* worldTransform,[None] FLOAT flatteningTolerance,[In] ID2D1SimplifiedGeometrySink* geometrySink)</unmanaged>
        public void Widen(float strokeWidth, GeometrySink geometrySink)
        {
            this.Widen(strokeWidth, null, null, FlatteningTolerance, geometrySink);
        }

        /// <summary>	
        /// Widens the geometry by the specified stroke and writes the result to an <see cref="SharpDX.Direct2D1.SimplifiedGeometrySink"/> after it has been transformed by the specified matrix and flattened using the specified tolerance.	
        /// </summary>	
        /// <param name="strokeWidth">The amount by which to widen the geometry.</param>
        /// <param name="flatteningTolerance">The maximum bounds on the distance between points in the polygonal approximation of the geometry. Smaller values produce more accurate results but cause slower execution.</param>
        /// <param name="geometrySink">The <see cref="SharpDX.Direct2D1.SimplifiedGeometrySink"/> to which the widened geometry is appended.</param>
        /// <returns>If the method succeeds, it returns S_OK. Otherwise, it returns an HRESULT error code.</returns>
        /// <unmanaged>HRESULT Widen([None] FLOAT strokeWidth,[In, Optional] ID2D1StrokeStyle* strokeStyle,[In, Optional] const D2D1_MATRIX_3X2_F* worldTransform,[None] FLOAT flatteningTolerance,[In] ID2D1SimplifiedGeometrySink* geometrySink)</unmanaged>
        public void Widen(float strokeWidth, float flatteningTolerance, GeometrySink geometrySink)
        {
            this.Widen(strokeWidth, null, null, flatteningTolerance, geometrySink);
        }

        /// <summary>	
        /// Widens the geometry by the specified stroke and writes the result to an <see cref="SharpDX.Direct2D1.SimplifiedGeometrySink"/> after it has been transformed by the specified matrix and flattened using the specified tolerance.	
        /// </summary>	
        /// <param name="strokeWidth">The amount by which to widen the geometry.</param>
        /// <param name="strokeStyle">The style of stroke to apply to the geometry, or NULL.</param>
        /// <param name="flatteningTolerance">The maximum bounds on the distance between points in the polygonal approximation of the geometry. Smaller values produce more accurate results but cause slower execution.</param>
        /// <param name="geometrySink">The <see cref="SharpDX.Direct2D1.SimplifiedGeometrySink"/> to which the widened geometry is appended.</param>
        /// <returns>If the method succeeds, it returns S_OK. Otherwise, it returns an HRESULT error code.</returns>
        /// <unmanaged>HRESULT Widen([None] FLOAT strokeWidth,[In, Optional] ID2D1StrokeStyle* strokeStyle,[In, Optional] const D2D1_MATRIX_3X2_F* worldTransform,[None] FLOAT flatteningTolerance,[In] ID2D1SimplifiedGeometrySink* geometrySink)</unmanaged>
        public void Widen(float strokeWidth, SharpDX.Direct2D1.StrokeStyle strokeStyle, float flatteningTolerance, GeometrySink geometrySink)
        {
            this.Widen(strokeWidth, strokeStyle, null, flatteningTolerance, geometrySink);
        }

        /// <summary>	
        /// Widens the geometry by the specified stroke and writes the result to an <see cref="SharpDX.Direct2D1.SimplifiedGeometrySink"/> after it has been transformed by the specified matrix and flattened using the specified tolerance.	
        /// </summary>	
        /// <param name="strokeWidth">The amount by which to widen the geometry.</param>
        /// <param name="strokeStyle">The style of stroke to apply to the geometry, or NULL.</param>
        /// <param name="worldTransform">The transform to apply to the geometry after widening it, or NULL.</param>
        /// <param name="flatteningTolerance">The maximum bounds on the distance between points in the polygonal approximation of the geometry. Smaller values produce more accurate results but cause slower execution.</param>
        /// <param name="geometrySink">The <see cref="SharpDX.Direct2D1.SimplifiedGeometrySink"/> to which the widened geometry is appended.</param>
        /// <returns>If the method succeeds, it returns S_OK. Otherwise, it returns an HRESULT error code.</returns>
        /// <unmanaged>HRESULT Widen([None] FLOAT strokeWidth,[In, Optional] ID2D1StrokeStyle* strokeStyle,[In, Optional] const D2D1_MATRIX_3X2_F* worldTransform,[None] FLOAT flatteningTolerance,[In] ID2D1SimplifiedGeometrySink* geometrySink)</unmanaged>
<<<<<<< HEAD
        public void Widen(float strokeWidth, SharpDX.Direct2D1.StrokeStyle strokeStyle, RawMatrix3x2? worldTransform, float flatteningTolerance, GeometrySink geometrySink)
=======
        public void Widen(float strokeWidth, SharpDX.Direct2D1.StrokeStyle strokeStyle, SharpDX.Matrix3x2? worldTransform, float flatteningTolerance, GeometrySink geometrySink)
>>>>>>> c16d2983
        {
            this.Widen_(strokeWidth, strokeStyle, worldTransform, flatteningTolerance, GeometrySinkShadow.ToIntPtr(geometrySink));
        }
    }
}<|MERGE_RESOLUTION|>--- conflicted
+++ resolved
@@ -1,8 +1,4 @@
-<<<<<<< HEAD
-﻿// Copyright (c) 2010-2013 SharpDX - Alexandre Mutel
-=======
 ﻿// Copyright (c) 2010-2014 SharpDX - Alexandre Mutel
->>>>>>> c16d2983
 // 
 // Permission is hereby granted, free of charge, to any person obtaining a copy
 // of this software and associated documentation files (the "Software"), to deal
@@ -22,11 +18,8 @@
 // OUT OF OR IN CONNECTION WITH THE SOFTWARE OR THE USE OR OTHER DEALINGS IN
 // THE SOFTWARE.
 
-<<<<<<< HEAD
 using SharpDX.Mathematics.Interop;
 
-=======
->>>>>>> c16d2983
 namespace SharpDX.Direct2D1
 {
     public partial class Geometry
@@ -84,11 +77,7 @@
         /// <param name="geometrySink">The result of the combine operation.</param>
         /// <returns>If the method succeeds, it returns S_OK. Otherwise, it returns an HRESULT error code.</returns>
         /// <unmanaged>HRESULT CombineWithGeometry([In] ID2D1Geometry* inputGeometry,[None] D2D1_COMBINE_MODE combineMode,[In, Optional] const D2D1_MATRIX_3X2_F* inputGeometryTransform,[None] FLOAT flatteningTolerance,[In] ID2D1SimplifiedGeometrySink* geometrySink)</unmanaged>
-<<<<<<< HEAD
         public void Combine(SharpDX.Direct2D1.Geometry inputGeometry, SharpDX.Direct2D1.CombineMode combineMode, RawMatrix3x2? inputGeometryTransform, float flatteningTolerance, GeometrySink geometrySink)
-=======
-        public void Combine(SharpDX.Direct2D1.Geometry inputGeometry, SharpDX.Direct2D1.CombineMode combineMode, SharpDX.Matrix3x2? inputGeometryTransform, float flatteningTolerance, GeometrySink geometrySink)
->>>>>>> c16d2983
         {
             this.Combine_(inputGeometry, combineMode, inputGeometryTransform, flatteningTolerance, GeometrySinkShadow.ToIntPtr(geometrySink));
         }
@@ -171,11 +160,7 @@
         /// <param name="unitTangentVector">When this method returns, contains a reference to the tangent vector at the specified distance along the geometry. If the geometry is empty,  this vector contains NaN as its x and y values. You must allocate storage for this parameter. </param>
         /// <returns>The location at the specified distance along the geometry. If the geometry is empty,  this point contains NaN as its x and y values. </returns>
         /// <unmanaged>HRESULT ID2D1Geometry::ComputePointAtLength([None] float length,[In, Optional] const D2D1_MATRIX_3X2_F* worldTransform,[None] float flatteningTolerance,[Out, Optional] D2D1_POINT_2F* point,[Out, Optional] D2D1_POINT_2F* unitTangentVector)</unmanaged>
-<<<<<<< HEAD
         public RawVector2 ComputePointAtLength(float length, out RawVector2 unitTangentVector)
-=======
-        public Vector2 ComputePointAtLength(float length, out Vector2 unitTangentVector)
->>>>>>> c16d2983
         {
             return ComputePointAtLength(length, null, FlatteningTolerance, out unitTangentVector);
         }
@@ -188,11 +173,7 @@
         /// <param name="unitTangentVector">When this method returns, contains a reference to the tangent vector at the specified distance along the geometry. If the geometry is empty,  this vector contains NaN as its x and y values. You must allocate storage for this parameter. </param>
         /// <returns>The location at the specified distance along the geometry. If the geometry is empty,  this point contains NaN as its x and y values. </returns>
         /// <unmanaged>HRESULT ID2D1Geometry::ComputePointAtLength([None] float length,[In, Optional] const D2D1_MATRIX_3X2_F* worldTransform,[None] float flatteningTolerance,[Out, Optional] D2D1_POINT_2F* point,[Out, Optional] D2D1_POINT_2F* unitTangentVector)</unmanaged>
-<<<<<<< HEAD
         public RawVector2 ComputePointAtLength(float length, float flatteningTolerance, out RawVector2 unitTangentVector)
-=======
-        public Vector2 ComputePointAtLength(float length, float flatteningTolerance, out Vector2 unitTangentVector)
->>>>>>> c16d2983
         {
             return ComputePointAtLength(length, null, flatteningTolerance, out unitTangentVector);
         }
@@ -203,15 +184,9 @@
         /// <param name="point">The point to test. </param>
         /// <returns>When this method returns, contains a bool value that is true if the area filled by the geometry contains point; otherwise, false.You must allocate storage for this parameter. </returns>
         /// <unmanaged>HRESULT ID2D1Geometry::FillContainsPoint([None] D2D1_POINT_2F point,[In, Optional] const D2D1_MATRIX_3X2_F* worldTransform,[None] float flatteningTolerance,[Out] BOOL* contains)</unmanaged>
-<<<<<<< HEAD
         public bool FillContainsPoint(RawPoint point)
         {
             return FillContainsPoint(new RawVector2() { X = point.X, Y = point.Y }, null, FlatteningTolerance);
-=======
-        public bool FillContainsPoint(Point point)
-        {
-            return FillContainsPoint(new Vector2(point.X, point.Y), null, FlatteningTolerance);
->>>>>>> c16d2983
         }
 
         /// <summary>	
@@ -220,11 +195,7 @@
         /// <param name="point">The point to test. </param>
         /// <returns>When this method returns, contains a bool value that is true if the area filled by the geometry contains point; otherwise, false.You must allocate storage for this parameter. </returns>
         /// <unmanaged>HRESULT ID2D1Geometry::FillContainsPoint([None] D2D1_POINT_2F point,[In, Optional] const D2D1_MATRIX_3X2_F* worldTransform,[None] float flatteningTolerance,[Out] BOOL* contains)</unmanaged>
-<<<<<<< HEAD
         public bool FillContainsPoint(RawVector2 point)
-=======
-        public bool FillContainsPoint(Vector2 point)
->>>>>>> c16d2983
         {
             return FillContainsPoint(point, null, FlatteningTolerance);
         }
@@ -236,15 +207,9 @@
         /// <param name="flatteningTolerance">The numeric accuracy with which the precise geometric path and path intersection is calculated. Points missing the fill by less than the tolerance are still considered inside.  Smaller values produce more accurate results but cause slower execution.  </param>
         /// <returns>When this method returns, contains a bool value that is true if the area filled by the geometry contains point; otherwise, false.You must allocate storage for this parameter. </returns>
         /// <unmanaged>HRESULT ID2D1Geometry::FillContainsPoint([None] D2D1_POINT_2F point,[In, Optional] const D2D1_MATRIX_3X2_F* worldTransform,[None] float flatteningTolerance,[Out] BOOL* contains)</unmanaged>
-<<<<<<< HEAD
         public bool FillContainsPoint(RawPoint point, float flatteningTolerance)
         {
             return FillContainsPoint(new RawVector2 { X = point.X, Y = point.Y}, null, flatteningTolerance);
-=======
-        public bool FillContainsPoint(Point point, float flatteningTolerance)
-        {
-            return FillContainsPoint(new Vector2 (point.X, point.Y), null, flatteningTolerance);
->>>>>>> c16d2983
         }
 
         /// <summary>	
@@ -254,11 +219,7 @@
         /// <param name="flatteningTolerance">The numeric accuracy with which the precise geometric path and path intersection is calculated. Points missing the fill by less than the tolerance are still considered inside.  Smaller values produce more accurate results but cause slower execution.  </param>
         /// <returns>When this method returns, contains a bool value that is true if the area filled by the geometry contains point; otherwise, false.You must allocate storage for this parameter. </returns>
         /// <unmanaged>HRESULT ID2D1Geometry::FillContainsPoint([None] D2D1_POINT_2F point,[In, Optional] const D2D1_MATRIX_3X2_F* worldTransform,[None] float flatteningTolerance,[Out] BOOL* contains)</unmanaged>
-<<<<<<< HEAD
         public bool FillContainsPoint(RawVector2 point, float flatteningTolerance)
-=======
-        public bool FillContainsPoint(Vector2 point, float flatteningTolerance)
->>>>>>> c16d2983
         {
             return FillContainsPoint(point, null, flatteningTolerance);
         }
@@ -271,15 +232,9 @@
         /// <param name="flatteningTolerance">The numeric accuracy with which the precise geometric path and path intersection is calculated. Points missing the fill by less than the tolerance are still considered inside.  Smaller values produce more accurate results but cause slower execution.  </param>
         /// <returns>When this method returns, contains a bool value that is true if the area filled by the geometry contains point; otherwise, false.You must allocate storage for this parameter. </returns>
         /// <unmanaged>HRESULT ID2D1Geometry::FillContainsPoint([None] D2D1_POINT_2F point,[In, Optional] const D2D1_MATRIX_3X2_F* worldTransform,[None] float flatteningTolerance,[Out] BOOL* contains)</unmanaged>
-<<<<<<< HEAD
         public bool FillContainsPoint(RawPoint point, RawMatrix3x2 worldTransform, float flatteningTolerance)
         {
             return FillContainsPoint(new RawVector2 {X = point.X, Y = point.Y}, worldTransform, flatteningTolerance);
-=======
-        public bool FillContainsPoint(Point point, Matrix3x2 worldTransform, float flatteningTolerance)
-        {
-            return FillContainsPoint(new Vector2(point.X, point.Y), worldTransform, flatteningTolerance);
->>>>>>> c16d2983
         }
 
 
@@ -288,11 +243,7 @@
         /// </summary>	
         /// <returns>When this method returns, contains the bounds of this geometry. If the bounds are empty, this will be a rect where bounds.left &gt; bounds.right. You must allocate storage for this parameter. </returns>
         /// <unmanaged>HRESULT ID2D1Geometry::GetBounds([In, Optional] const D2D1_MATRIX_3X2_F* worldTransform,[Out] D2D1_RECT_F* bounds)</unmanaged>
-<<<<<<< HEAD
         public RawRectangleF GetBounds()
-=======
-        public RectangleF GetBounds()
->>>>>>> c16d2983
         {
             return GetBounds(null);
         }
@@ -303,11 +254,7 @@
         /// <param name="strokeWidth">The amount by which to widen the geometry by stroking its outline. </param>
         /// <returns>When this method returns, contains the bounds of the widened geometry. You must allocate storage for this parameter. </returns>
         /// <unmanaged>HRESULT ID2D1Geometry::GetWidenedBounds([None] float strokeWidth,[In, Optional] ID2D1StrokeStyle* strokeStyle,[In, Optional] const D2D1_MATRIX_3X2_F* worldTransform,[None] float flatteningTolerance,[Out] D2D1_RECT_F* bounds)</unmanaged>
-<<<<<<< HEAD
         public RawRectangleF GetWidenedBounds(float strokeWidth)
-=======
-        public RectangleF GetWidenedBounds(float strokeWidth)
->>>>>>> c16d2983
         {
             return GetWidenedBounds(strokeWidth, null, null, FlatteningTolerance);
         }
@@ -319,11 +266,7 @@
         /// <param name="flatteningTolerance">The maximum bounds on the distance between points in the polygonal approximation of the geometry. Smaller values produce more accurate results but cause slower execution.  </param>
         /// <returns>When this method returns, contains the bounds of the widened geometry. You must allocate storage for this parameter. </returns>
         /// <unmanaged>HRESULT ID2D1Geometry::GetWidenedBounds([None] float strokeWidth,[In, Optional] ID2D1StrokeStyle* strokeStyle,[In, Optional] const D2D1_MATRIX_3X2_F* worldTransform,[None] float flatteningTolerance,[Out] D2D1_RECT_F* bounds)</unmanaged>
-<<<<<<< HEAD
         public RawRectangleF GetWidenedBounds(float strokeWidth, float flatteningTolerance)
-=======
-        public RectangleF GetWidenedBounds(float strokeWidth, float flatteningTolerance)
->>>>>>> c16d2983
         {
             return GetWidenedBounds(strokeWidth, null, null, flatteningTolerance);
         }
@@ -336,11 +279,7 @@
         /// <param name="flatteningTolerance">The maximum bounds on the distance between points in the polygonal approximation of the geometry. Smaller values produce more accurate results but cause slower execution.  </param>
         /// <returns>When this method returns, contains the bounds of the widened geometry. You must allocate storage for this parameter. </returns>
         /// <unmanaged>HRESULT ID2D1Geometry::GetWidenedBounds([None] float strokeWidth,[In, Optional] ID2D1StrokeStyle* strokeStyle,[In, Optional] const D2D1_MATRIX_3X2_F* worldTransform,[None] float flatteningTolerance,[Out] D2D1_RECT_F* bounds)</unmanaged>
-<<<<<<< HEAD
         public RawRectangleF GetWidenedBounds(float strokeWidth, StrokeStyle strokeStyle, float flatteningTolerance)
-=======
-        public RectangleF GetWidenedBounds(float strokeWidth, StrokeStyle strokeStyle, float flatteningTolerance)
->>>>>>> c16d2983
         {
             return GetWidenedBounds(strokeWidth, strokeStyle, null, flatteningTolerance);
         }
@@ -386,11 +325,7 @@
         /// <param name="geometrySink">The <see cref="SharpDX.Direct2D1.SimplifiedGeometrySink"/> to which the geometry's transformed outline is appended. </param>
         /// <returns>If the method succeeds, it returns S_OK. Otherwise, it returns an HRESULT error code.</returns>
         /// <unmanaged>HRESULT Outline([In, Optional] const D2D1_MATRIX_3X2_F* worldTransform,[None] FLOAT flatteningTolerance,[In] ID2D1SimplifiedGeometrySink* geometrySink)</unmanaged>
-<<<<<<< HEAD
         public void Outline(RawMatrix3x2? worldTransform, float flatteningTolerance, GeometrySink geometrySink)
-=======
-        public void Outline(SharpDX.Matrix3x2? worldTransform, float flatteningTolerance, GeometrySink geometrySink)
->>>>>>> c16d2983
         {
             this.Outline_(worldTransform, flatteningTolerance, GeometrySinkShadow.ToIntPtr(geometrySink));
         }
@@ -429,11 +364,7 @@
         /// <param name="geometrySink"> The <see cref="SharpDX.Direct2D1.SimplifiedGeometrySink"/> to which the simplified geometry is appended. </param>
         /// <returns>If the method succeeds, it returns S_OK. Otherwise, it returns an HRESULT error code.</returns>
         /// <unmanaged>HRESULT Simplify([None] D2D1_GEOMETRY_SIMPLIFICATION_OPTION simplificationOption,[In, Optional] const D2D1_MATRIX_3X2_F* worldTransform,[None] FLOAT flatteningTolerance,[In] ID2D1SimplifiedGeometrySink* geometrySink)</unmanaged>
-<<<<<<< HEAD
         public void Simplify(SharpDX.Direct2D1.GeometrySimplificationOption simplificationOption, RawMatrix3x2? worldTransform, float flatteningTolerance, SimplifiedGeometrySink geometrySink)
-=======
-        public void Simplify(SharpDX.Direct2D1.GeometrySimplificationOption simplificationOption, SharpDX.Matrix3x2? worldTransform, float flatteningTolerance, SimplifiedGeometrySink geometrySink)
->>>>>>> c16d2983
         {
             this.Simplify_(simplificationOption, worldTransform, flatteningTolerance, GeometrySinkShadow.ToIntPtr(geometrySink));
         }
@@ -445,11 +376,7 @@
         /// <param name="strokeWidth">The thickness of the stroke to apply. </param>
         /// <returns>When this method returns, contains a boolean value set to true if the geometry's stroke contains the specified point; otherwise, false. You must allocate storage for this parameter. </returns>
         /// <unmanaged>HRESULT ID2D1Geometry::StrokeContainsPoint([None] D2D1_POINT_2F point,[None] float strokeWidth,[In, Optional] ID2D1StrokeStyle* strokeStyle,[In, Optional] const D2D1_MATRIX_3X2_F* worldTransform,[None] float flatteningTolerance,[Out] BOOL* contains)</unmanaged>
-<<<<<<< HEAD
         public bool StrokeContainsPoint(RawPoint point, float strokeWidth)
-=======
-        public bool StrokeContainsPoint(Point point, float strokeWidth)
->>>>>>> c16d2983
         {
             return StrokeContainsPoint(point, strokeWidth, null);
         }
@@ -461,11 +388,7 @@
         /// <param name="strokeWidth">The thickness of the stroke to apply. </param>
         /// <returns>When this method returns, contains a boolean value set to true if the geometry's stroke contains the specified point; otherwise, false. You must allocate storage for this parameter. </returns>
         /// <unmanaged>HRESULT ID2D1Geometry::StrokeContainsPoint([None] D2D1_POINT_2F point,[None] float strokeWidth,[In, Optional] ID2D1StrokeStyle* strokeStyle,[In, Optional] const D2D1_MATRIX_3X2_F* worldTransform,[None] float flatteningTolerance,[Out] BOOL* contains)</unmanaged>
-<<<<<<< HEAD
         public bool StrokeContainsPoint(RawVector2 point, float strokeWidth)
-=======
-        public bool StrokeContainsPoint(Vector2 point, float strokeWidth)
->>>>>>> c16d2983
         {
             return StrokeContainsPoint(point, strokeWidth, null);
         }
@@ -478,15 +401,9 @@
         /// <param name="strokeStyle">The style of stroke to apply. </param>
         /// <returns>When this method returns, contains a boolean value set to true if the geometry's stroke contains the specified point; otherwise, false. You must allocate storage for this parameter. </returns>
         /// <unmanaged>HRESULT ID2D1Geometry::StrokeContainsPoint([None] D2D1_POINT_2F point,[None] float strokeWidth,[In, Optional] ID2D1StrokeStyle* strokeStyle,[In, Optional] const D2D1_MATRIX_3X2_F* worldTransform,[None] float flatteningTolerance,[Out] BOOL* contains)</unmanaged>
-<<<<<<< HEAD
         public bool StrokeContainsPoint(RawPoint point, float strokeWidth, StrokeStyle strokeStyle)
         {
             return StrokeContainsPoint(new RawVector2 { X = point.X, Y = point.Y }, strokeWidth, strokeStyle);            
-=======
-        public bool StrokeContainsPoint(Point point, float strokeWidth, StrokeStyle strokeStyle)
-        {
-            return StrokeContainsPoint(new Vector2(point.X, point.Y), strokeWidth, strokeStyle);            
->>>>>>> c16d2983
         }
 
         /// <summary>	
@@ -497,11 +414,7 @@
         /// <param name="strokeStyle">The style of stroke to apply. </param>
         /// <returns>When this method returns, contains a boolean value set to true if the geometry's stroke contains the specified point; otherwise, false. You must allocate storage for this parameter. </returns>
         /// <unmanaged>HRESULT ID2D1Geometry::StrokeContainsPoint([None] D2D1_POINT_2F point,[None] float strokeWidth,[In, Optional] ID2D1StrokeStyle* strokeStyle,[In, Optional] const D2D1_MATRIX_3X2_F* worldTransform,[None] float flatteningTolerance,[Out] BOOL* contains)</unmanaged>
-<<<<<<< HEAD
         public bool StrokeContainsPoint(RawVector2 point, float strokeWidth, StrokeStyle strokeStyle)
-=======
-        public bool StrokeContainsPoint(Vector2 point, float strokeWidth, StrokeStyle strokeStyle)
->>>>>>> c16d2983
         {
             return StrokeContainsPoint(point, strokeWidth, strokeStyle, null, FlatteningTolerance);
         }
@@ -515,11 +428,7 @@
         /// <param name="transform">The transform to apply to the stroked geometry.  </param>
         /// <returns>When this method returns, contains a boolean value set to true if the geometry's stroke contains the specified point; otherwise, false. You must allocate storage for this parameter. </returns>
         /// <unmanaged>HRESULT ID2D1Geometry::StrokeContainsPoint([None] D2D1_POINT_2F point,[None] float strokeWidth,[In, Optional] ID2D1StrokeStyle* strokeStyle,[In, Optional] const D2D1_MATRIX_3X2_F* worldTransform,[None] float flatteningTolerance,[Out] BOOL* contains)</unmanaged>
-<<<<<<< HEAD
         public bool StrokeContainsPoint(RawPoint point, float strokeWidth, StrokeStyle strokeStyle, RawMatrix3x2 transform)
-=======
-        public bool StrokeContainsPoint(Point point, float strokeWidth, StrokeStyle strokeStyle, Matrix3x2 transform)
->>>>>>> c16d2983
         {
             return StrokeContainsPoint(point, strokeWidth, strokeStyle, transform, FlatteningTolerance);
         }
@@ -533,11 +442,7 @@
         /// <param name="transform">The transform to apply to the stroked geometry.  </param>
         /// <returns>When this method returns, contains a boolean value set to true if the geometry's stroke contains the specified point; otherwise, false. You must allocate storage for this parameter. </returns>
         /// <unmanaged>HRESULT ID2D1Geometry::StrokeContainsPoint([None] D2D1_POINT_2F point,[None] float strokeWidth,[In, Optional] ID2D1StrokeStyle* strokeStyle,[In, Optional] const D2D1_MATRIX_3X2_F* worldTransform,[None] float flatteningTolerance,[Out] BOOL* contains)</unmanaged>
-<<<<<<< HEAD
         public bool StrokeContainsPoint(RawVector2 point, float strokeWidth, StrokeStyle strokeStyle, RawMatrix3x2 transform)
-=======
-        public bool StrokeContainsPoint(Vector2 point, float strokeWidth, StrokeStyle strokeStyle, Matrix3x2 transform)
->>>>>>> c16d2983
         {
             return StrokeContainsPoint(point, strokeWidth, strokeStyle, transform, FlatteningTolerance);            
         }
@@ -552,15 +457,9 @@
         /// <param name="flatteningTolerance">The numeric accuracy with which the precise geometric path and path intersection is calculated. Points missing the stroke by less than the tolerance are still considered inside.  Smaller values produce more accurate results but cause slower execution. </param>
         /// <returns>When this method returns, contains a boolean value set to true if the geometry's stroke contains the specified point; otherwise, false. You must allocate storage for this parameter. </returns>
         /// <unmanaged>HRESULT ID2D1Geometry::StrokeContainsPoint([None] D2D1_POINT_2F point,[None] float strokeWidth,[In, Optional] ID2D1StrokeStyle* strokeStyle,[In, Optional] const D2D1_MATRIX_3X2_F* worldTransform,[None] float flatteningTolerance,[Out] BOOL* contains)</unmanaged>
-<<<<<<< HEAD
         public bool StrokeContainsPoint(RawPoint point, float strokeWidth, StrokeStyle strokeStyle, RawMatrix3x2 transform, float flatteningTolerance)
         {
             return StrokeContainsPoint(new RawVector2 { X = point.X, Y = point.Y}, strokeWidth, strokeStyle, transform, flatteningTolerance);
-=======
-        public bool StrokeContainsPoint(Point point, float strokeWidth, StrokeStyle strokeStyle, Matrix3x2 transform, float flatteningTolerance)
-        {
-            return StrokeContainsPoint(new Vector2(point.X, point.Y), strokeWidth, strokeStyle, transform, flatteningTolerance);
->>>>>>> c16d2983
         }
 
         /// <summary>	
@@ -594,11 +493,7 @@
         /// <param name="tessellationSink">The <see cref="SharpDX.Direct2D1.TessellationSink"/> to which the tessellated is appended.</param>
         /// <returns>If the method succeeds, it returns S_OK. Otherwise, it returns an HRESULT error code.</returns>
         /// <unmanaged>HRESULT Tessellate([In, Optional] const D2D1_MATRIX_3X2_F* worldTransform,[None] FLOAT flatteningTolerance,[In] ID2D1TessellationSink* tessellationSink)</unmanaged>
-<<<<<<< HEAD
         public void Tessellate(RawMatrix3x2? worldTransform, float flatteningTolerance, TessellationSink tessellationSink)
-=======
-        public void Tessellate(SharpDX.Matrix3x2? worldTransform, float flatteningTolerance, TessellationSink tessellationSink)
->>>>>>> c16d2983
         {
             this.Tessellate_(worldTransform, flatteningTolerance, TessellationSinkShadow.ToIntPtr(tessellationSink));
         }
@@ -652,11 +547,7 @@
         /// <param name="geometrySink">The <see cref="SharpDX.Direct2D1.SimplifiedGeometrySink"/> to which the widened geometry is appended.</param>
         /// <returns>If the method succeeds, it returns S_OK. Otherwise, it returns an HRESULT error code.</returns>
         /// <unmanaged>HRESULT Widen([None] FLOAT strokeWidth,[In, Optional] ID2D1StrokeStyle* strokeStyle,[In, Optional] const D2D1_MATRIX_3X2_F* worldTransform,[None] FLOAT flatteningTolerance,[In] ID2D1SimplifiedGeometrySink* geometrySink)</unmanaged>
-<<<<<<< HEAD
         public void Widen(float strokeWidth, SharpDX.Direct2D1.StrokeStyle strokeStyle, RawMatrix3x2? worldTransform, float flatteningTolerance, GeometrySink geometrySink)
-=======
-        public void Widen(float strokeWidth, SharpDX.Direct2D1.StrokeStyle strokeStyle, SharpDX.Matrix3x2? worldTransform, float flatteningTolerance, GeometrySink geometrySink)
->>>>>>> c16d2983
         {
             this.Widen_(strokeWidth, strokeStyle, worldTransform, flatteningTolerance, GeometrySinkShadow.ToIntPtr(geometrySink));
         }
