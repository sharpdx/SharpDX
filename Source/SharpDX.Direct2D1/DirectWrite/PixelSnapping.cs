--- conflicted
+++ resolved
@@ -1,8 +1,4 @@
-<<<<<<< HEAD
-﻿// Copyright (c) 2010-2013 SharpDX - Alexandre Mutel
-=======
 ﻿// Copyright (c) 2010-2014 SharpDX - Alexandre Mutel
->>>>>>> c16d2983
 // 
 // Permission is hereby granted, free of charge, to any person obtaining a copy
 // of this software and associated documentation files (the "Software"), to deal
@@ -22,10 +18,7 @@
 // OUT OF OR IN CONNECTION WITH THE SOFTWARE OR THE USE OR OTHER DEALINGS IN
 // THE SOFTWARE.
 using System;
-<<<<<<< HEAD
 using SharpDX.Mathematics.Interop;
-=======
->>>>>>> c16d2983
 
 namespace SharpDX.DirectWrite
 {
@@ -47,11 +40,7 @@
         /// <param name="clientDrawingContext">The drawing context passed to <see cref="SharpDX.DirectWrite.TextLayout.Draw_"/>.</param>
         /// <returns>a structure which has transform information for  pixel snapping.</returns>
         /// <unmanaged>HRESULT GetCurrentTransform([None] void* clientDrawingContext,[Out] DWRITE_MATRIX* transform)</unmanaged>
-<<<<<<< HEAD
         RawMatrix3x2 GetCurrentTransform(object clientDrawingContext);
-=======
-        Matrix3x2 GetCurrentTransform(object clientDrawingContext);
->>>>>>> c16d2983
 
         /// <summary>	
         ///  Gets the number of physical pixels per DIP. 	
