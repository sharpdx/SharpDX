--- conflicted
+++ resolved
@@ -1,8 +1,4 @@
-<<<<<<< HEAD
-﻿// Copyright (c) 2010-2013 SharpDX - Alexandre Mutel
-=======
 ﻿// Copyright (c) 2010-2014 SharpDX - Alexandre Mutel
->>>>>>> c16d2983
 // 
 // Permission is hereby granted, free of charge, to any person obtaining a copy
 // of this software and associated documentation files (the "Software"), to deal
@@ -22,10 +18,7 @@
 // OUT OF OR IN CONNECTION WITH THE SOFTWARE OR THE USE OR OTHER DEALINGS IN
 // THE SOFTWARE.
 using System;
-<<<<<<< HEAD
 using SharpDX.Mathematics.Interop;
-=======
->>>>>>> c16d2983
 
 namespace SharpDX.Direct2D1
 {
@@ -36,11 +29,7 @@
         /// </summary>	
         /// <param name="renderTarget">an instance of <see cref = "SharpDX.Direct2D1.RenderTarget" /></param>
         /// <param name="color">The red, green, blue, and alpha values of the brush's color.</param>
-<<<<<<< HEAD
         public SolidColorBrush(RenderTarget renderTarget, RawColor4 color) : this(renderTarget, color, null)
-=======
-        public SolidColorBrush(RenderTarget renderTarget, SharpDX.Color4 color) : this(renderTarget, color, null)
->>>>>>> c16d2983
         {
         }
 
@@ -50,11 +39,7 @@
         /// <param name="renderTarget">an instance of <see cref = "SharpDX.Direct2D1.RenderTarget" /></param>
         /// <param name="color">The red, green, blue, and alpha values of the brush's color.</param>
         /// <param name="brushProperties">The base opacity of the brush.</param>
-<<<<<<< HEAD
         public SolidColorBrush(RenderTarget renderTarget, RawColor4 color, SharpDX.Direct2D1.BrushProperties? brushProperties)
-=======
-        public SolidColorBrush(RenderTarget renderTarget, SharpDX.Color4 color, SharpDX.Direct2D1.BrushProperties? brushProperties)
->>>>>>> c16d2983
             : base(IntPtr.Zero)
         {
             renderTarget.CreateSolidColorBrush(color, brushProperties, this);
