--- conflicted
+++ resolved
@@ -1,8 +1,4 @@
-<<<<<<< HEAD
-﻿// Copyright (c) 2010-2013 SharpDX - Alexandre Mutel
-=======
 ﻿// Copyright (c) 2010-2014 SharpDX - Alexandre Mutel
->>>>>>> c16d2983
 // 
 // Permission is hereby granted, free of charge, to any person obtaining a copy
 // of this software and associated documentation files (the "Software"), to deal
@@ -22,11 +18,8 @@
 // OUT OF OR IN CONNECTION WITH THE SOFTWARE OR THE USE OR OTHER DEALINGS IN
 // THE SOFTWARE.
 
-<<<<<<< HEAD
 using SharpDX.Mathematics.Interop;
 
-=======
->>>>>>> c16d2983
 namespace SharpDX.Direct2D1
 {
     [ShadowAttribute(typeof(SimplifiedGeometrySinkShadow))]
@@ -63,11 +56,7 @@
         /// <param name="startPoint">The point at which to begin the new figure.</param>
         /// <param name="figureBegin">Whether the new figure should be hollow or filled.</param>
         /// <unmanaged>void BeginFigure([None] D2D1_POINT_2F startPoint,[None] D2D1_FIGURE_BEGIN figureBegin)</unmanaged>
-<<<<<<< HEAD
         void BeginFigure(RawVector2 startPoint, SharpDX.Direct2D1.FigureBegin figureBegin);
-=======
-        void BeginFigure(Vector2 startPoint, SharpDX.Direct2D1.FigureBegin figureBegin);
->>>>>>> c16d2983
 
 
         /// <summary>	
@@ -75,11 +64,7 @@
         /// </summary>	
         /// <param name="ointsRef">A pointer to an array of one or more points that describe the lines to draw. A line is drawn from the geometry sink's current point (the end point of the last segment drawn or the location specified by {{BeginFigure}}) to the first point in the array. if the array contains additional points, a line is drawn from the first point to the second point in the array, from the second point to the third point, and so on.   </param>
         /// <unmanaged>void AddLines([In, Buffer] const D2D1_POINT_2F* points,[None] UINT pointsCount)</unmanaged>
-<<<<<<< HEAD
         void AddLines(RawVector2[] ointsRef);
-=======
-        void AddLines(Vector2[] ointsRef);
->>>>>>> c16d2983
 
 
         /// <summary>	
