<<<<<<< HEAD
﻿// Copyright (c) 2010-2013 SharpDX - Alexandre Mutel
=======
﻿// Copyright (c) 2010-2014 SharpDX - Alexandre Mutel
>>>>>>> c16d2983
// 
// Permission is hereby granted, free of charge, to any person obtaining a copy
// of this software and associated documentation files (the "Software"), to deal
// in the Software without restriction, including without limitation the rights
// to use, copy, modify, merge, publish, distribute, sublicense, and/or sell
// copies of the Software, and to permit persons to whom the Software is
// furnished to do so, subject to the following conditions:
// 
// The above copyright notice and this permission notice shall be included in
// all copies or substantial portions of the Software.
// 
// THE SOFTWARE IS PROVIDED "AS IS", WITHOUT WARRANTY OF ANY KIND, EXPRESS OR
// IMPLIED, INCLUDING BUT NOT LIMITED TO THE WARRANTIES OF MERCHANTABILITY,
// FITNESS FOR A PARTICULAR PURPOSE AND NONINFRINGEMENT. IN NO EVENT SHALL THE
// AUTHORS OR COPYRIGHT HOLDERS BE LIABLE FOR ANY CLAIM, DAMAGES OR OTHER
// LIABILITY, WHETHER IN AN ACTION OF CONTRACT, TORT OR OTHERWISE, ARISING FROM,
// OUT OF OR IN CONNECTION WITH THE SOFTWARE OR THE USE OR OTHER DEALINGS IN
// THE SOFTWARE.
using System;
<<<<<<< HEAD
using SharpDX.Mathematics.Interop;
=======
>>>>>>> c16d2983

namespace SharpDX.Direct3D11
{
    public partial class Texture2D
    {
        /// <summary>
        ///   Initializes a new instance of the <see cref = "T:SharpDX.Direct3D11.Texture2D" /> class.
        /// </summary>
        /// <param name = "device">The device with which to associate the texture.</param>
        /// <param name = "description">The description of the texture.</param>
        /// <msdn-id>ff476521</msdn-id>	
        /// <unmanaged>HRESULT ID3D11Device::CreateTexture2D([In] const D3D11_TEXTURE2D_DESC* pDesc,[In, Buffer, Optional] const D3D11_SUBRESOURCE_DATA* pInitialData,[Out, Fast] ID3D11Texture2D** ppTexture2D)</unmanaged>	
        /// <unmanaged-short>ID3D11Device::CreateTexture2D</unmanaged-short>	
        public Texture2D(Device device, Texture2DDescription description)
            : base(IntPtr.Zero)
        {
            device.CreateTexture2D(ref description, null, this);
        }

        /// <summary>
        ///   Initializes a new instance of the <see cref = "T:SharpDX.Direct3D11.Texture2D" /> class.
        /// </summary>
        /// <param name = "device">The device with which to associate the texture.</param>
        /// <param name = "description">The description of the texture.</param>
        /// <param name = "data">An array of initial texture data for each subresource.</param>
        /// <msdn-id>ff476521</msdn-id>	
        /// <unmanaged>HRESULT ID3D11Device::CreateTexture2D([In] const D3D11_TEXTURE2D_DESC* pDesc,[In, Buffer, Optional] const D3D11_SUBRESOURCE_DATA* pInitialData,[Out, Fast] ID3D11Texture2D** ppTexture2D)</unmanaged>	
        /// <unmanaged-short>ID3D11Device::CreateTexture2D</unmanaged-short>	
        public Texture2D(Device device, Texture2DDescription description, params DataRectangle[] data)
            : base(IntPtr.Zero)
        {
            DataBox[] subResourceDatas = null;

            if (data != null && data.Length > 0)
            {
                subResourceDatas = new DataBox[data.Length];
                for (int i = 0; i < subResourceDatas.Length; i++)
                {
                    subResourceDatas[i].DataPointer = data[i].DataPointer;
                    subResourceDatas[i].RowPitch = data[i].Pitch;
                }
            }

            device.CreateTexture2D(ref description, subResourceDatas, this);
        }

        /// <summary>
        ///   Initializes a new instance of the <see cref = "T:SharpDX.Direct3D11.Texture2D" /> class.
        /// </summary>
        /// <param name = "device">The device with which to associate the texture.</param>
        /// <param name = "description">The description of the texture.</param>
        /// <param name = "data">An array of initial texture data for each subresource.</param>
        /// <msdn-id>ff476521</msdn-id>	
        /// <unmanaged>HRESULT ID3D11Device::CreateTexture2D([In] const D3D11_TEXTURE2D_DESC* pDesc,[In, Buffer, Optional] const D3D11_SUBRESOURCE_DATA* pInitialData,[Out, Fast] ID3D11Texture2D** ppTexture2D)</unmanaged>	
        /// <unmanaged-short>ID3D11Device::CreateTexture2D</unmanaged-short>	
        public Texture2D(Device device, Texture2DDescription description, DataBox[] data)
            : base(IntPtr.Zero)
        {
            device.CreateTexture2D(ref description, data, this);
        }

        /// <inheritdoc/>
        public override int CalculateSubResourceIndex(int mipSlice, int arraySlice, out int mipSize)
        {
            var desc = Description;
            mipSize = CalculateMipSize(mipSlice, desc.Height);
            return CalculateSubResourceIndex(mipSlice, arraySlice, desc.MipLevels);
        }

#if !DIRECTX11_1
        /// <summary>
        ///   Converts a height map into a normal map. The (x,y,z) components of each normal are mapped to the (r,g,b) channels of the output texture.
        /// </summary>
        /// <param name = "context">The device used to create the normal map.</param>
        /// <param name = "source">The source height map texture.</param>
        /// <param name = "destination">The destination texture.</param>
        /// <param name = "flags">One or more flags that control generation of normal maps.</param>
        /// <param name = "channel">One or more flag specifying the source of height information.</param>
        /// <param name = "amplitude">Constant value multiplier that increases (or decreases) the values in the normal map. Higher values usually make bumps more visible, lower values usually make bumps less visible.</param>
        /// <returns>A <see cref = "T:SharpDX.Result" /> object describing the result of the operation.</returns>
        public static void ComputeNormalMap(DeviceContext context, Texture2D source, Texture2D destination,
                                              NormalMapFlags flags, Channel channel, float amplitude)
        {
            D3DX11.ComputeNormalMap(context, source, flags, channel, amplitude, destination);
        }

        /// <summary>	
        /// Projects a function represented in a cube map into spherical harmonics.	
        /// </summary>	
        /// <param name="context"><para>A reference to an <see cref="SharpDX.Direct3D11.DeviceContext"/> object.</para></param>	
        /// <param name="cubeMap"><para>A reference to an <see cref="SharpDX.Direct3D11.Texture2D"/> that represents a cubemap that is going to be projected into spherical harmonics.</para></param>	
        /// <param name="order"><para>Order of the SH evaluation, generates Order^2 coefficients whose degree is Order-1. Valid range is between 2 and 6.</para></param>	
        /// <returns>An array of SH Vector for red, green and blue components with a length Order^2.</returns>	
        /// <unmanaged>HRESULT D3DX11SHProjectCubeMap([In] ID3D11DeviceContext* pContext,[In] unsigned int Order,[In] ID3D11Texture2D* pCubeMap,[Out, Buffer] float* pROut,[Out, Buffer, Optional] float* pGOut,[Out, Buffer, Optional] float* pBOut)</unmanaged>	
<<<<<<< HEAD
        public static RawColor3[] SHProjectCubeMap(DeviceContext context, Texture2D cubeMap, int order)
=======
        public static Color3[] SHProjectCubeMap(DeviceContext context, Texture2D cubeMap, int order)
>>>>>>> c16d2983
        {
            if (order < 2 || order > 6)
                throw new ArgumentException("Invalid range for SH order. Must be in the range [2,6]");

            int length = order * order;
            var redSH = new float[length];
            var greenSH = new float[length];
            var blueSH = new float[length];

            D3DX11.SHProjectCubeMap(context, order, cubeMap, redSH, greenSH, blueSH);
<<<<<<< HEAD
            var result = new RawColor3[length];
            for (int i = 0; i < result.Length; i++)
            {
                result[i].R = redSH[i];
                result[i].G = greenSH[i];
                result[i].B = blueSH[i];
=======
            var result = new Color3[length];
            for (int i = 0; i < result.Length; i++)
            {
                result[i].Red = redSH[i];
                result[i].Green = greenSH[i];
                result[i].Blue = blueSH[i];
>>>>>>> c16d2983
            }
            return result;
        }
#endif
  }
}<|MERGE_RESOLUTION|>--- conflicted
+++ resolved
@@ -1,8 +1,4 @@
-<<<<<<< HEAD
-﻿// Copyright (c) 2010-2013 SharpDX - Alexandre Mutel
-=======
 ﻿// Copyright (c) 2010-2014 SharpDX - Alexandre Mutel
->>>>>>> c16d2983
 // 
 // Permission is hereby granted, free of charge, to any person obtaining a copy
 // of this software and associated documentation files (the "Software"), to deal
@@ -22,10 +18,7 @@
 // OUT OF OR IN CONNECTION WITH THE SOFTWARE OR THE USE OR OTHER DEALINGS IN
 // THE SOFTWARE.
 using System;
-<<<<<<< HEAD
 using SharpDX.Mathematics.Interop;
-=======
->>>>>>> c16d2983
 
 namespace SharpDX.Direct3D11
 {
@@ -120,11 +113,7 @@
         /// <param name="order"><para>Order of the SH evaluation, generates Order^2 coefficients whose degree is Order-1. Valid range is between 2 and 6.</para></param>	
         /// <returns>An array of SH Vector for red, green and blue components with a length Order^2.</returns>	
         /// <unmanaged>HRESULT D3DX11SHProjectCubeMap([In] ID3D11DeviceContext* pContext,[In] unsigned int Order,[In] ID3D11Texture2D* pCubeMap,[Out, Buffer] float* pROut,[Out, Buffer, Optional] float* pGOut,[Out, Buffer, Optional] float* pBOut)</unmanaged>	
-<<<<<<< HEAD
         public static RawColor3[] SHProjectCubeMap(DeviceContext context, Texture2D cubeMap, int order)
-=======
-        public static Color3[] SHProjectCubeMap(DeviceContext context, Texture2D cubeMap, int order)
->>>>>>> c16d2983
         {
             if (order < 2 || order > 6)
                 throw new ArgumentException("Invalid range for SH order. Must be in the range [2,6]");
@@ -135,21 +124,12 @@
             var blueSH = new float[length];
 
             D3DX11.SHProjectCubeMap(context, order, cubeMap, redSH, greenSH, blueSH);
-<<<<<<< HEAD
             var result = new RawColor3[length];
             for (int i = 0; i < result.Length; i++)
             {
                 result[i].R = redSH[i];
                 result[i].G = greenSH[i];
                 result[i].B = blueSH[i];
-=======
-            var result = new Color3[length];
-            for (int i = 0; i < result.Length; i++)
-            {
-                result[i].Red = redSH[i];
-                result[i].Green = greenSH[i];
-                result[i].Blue = blueSH[i];
->>>>>>> c16d2983
             }
             return result;
         }
