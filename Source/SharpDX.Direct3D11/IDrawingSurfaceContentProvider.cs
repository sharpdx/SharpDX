<<<<<<< HEAD
﻿// Copyright (c) 2010-2013 SharpDX - Alexandre Mutel
=======
﻿// Copyright (c) 2010-2014 SharpDX - Alexandre Mutel
>>>>>>> c16d2983
// 
// Permission is hereby granted, free of charge, to any person obtaining a copy
// of this software and associated documentation files (the "Software"), to deal
// in the Software without restriction, including without limitation the rights
// to use, copy, modify, merge, publish, distribute, sublicense, and/or sell
// copies of the Software, and to permit persons to whom the Software is
// furnished to do so, subject to the following conditions:
// 
// The above copyright notice and this permission notice shall be included in
// all copies or substantial portions of the Software.
// 
// THE SOFTWARE IS PROVIDED "AS IS", WITHOUT WARRANTY OF ANY KIND, EXPRESS OR
// IMPLIED, INCLUDING BUT NOT LIMITED TO THE WARRANTIES OF MERCHANTABILITY,
// FITNESS FOR A PARTICULAR PURPOSE AND NONINFRINGEMENT. IN NO EVENT SHALL THE
// AUTHORS OR COPYRIGHT HOLDERS BE LIABLE FOR ANY CLAIM, DAMAGES OR OTHER
// LIABILITY, WHETHER IN AN ACTION OF CONTRACT, TORT OR OTHERWISE, ARISING FROM,
// OUT OF OR IN CONNECTION WITH THE SOFTWARE OR THE USE OR OTHER DEALINGS IN
// THE SOFTWARE.
<<<<<<< HEAD

#if WP8
using System;
using System.Runtime.InteropServices;
using SharpDX.Mathematics.Interop;
=======
#if WP8
using System;
using System.Runtime.InteropServices;
>>>>>>> c16d2983

namespace SharpDX.Direct3D11
{
    [ShadowAttribute(typeof(DrawingSurfaceContentProviderShadow))]
    public partial interface IDrawingSurfaceContentProviderNative
    {
        // IDrawingSurfaceRuntimeHostNative *
        void Connect(DrawingSurfaceRuntimeHost host);

        void Disconnect();

        // _In_  const LARGE_INTEGER *presentTargetTime,
        // DrawingSurfaceSizeF *desiredRenderTargetSize
        /* public void PrepareResources(long resentTargetTimeRef, out SharpDX.Bool isContentDirty) */
        /* public void PrepareResources(long resentTargetTimeRef, ref SharpDX.Size2F desiredRenderTargetSize) */
<<<<<<< HEAD
        void PrepareResources(DateTime presentTargetTime, out RawBool isContentDirty);
=======
        void PrepareResources(DateTime presentTargetTime, out Bool isContentDirty);
>>>>>>> c16d2983

        //_In_  ID3D11Device1 *hostDevice,
        //_In_  ID3D11DeviceContext1 *hostDeviceContext,
        //_In_  ID3D11RenderTargetView *hostRenderTargetView) = 0;
        /* public void GetTexture(SharpDX.Size2F surfaceSize, out SharpDX.Direct3D11.DrawingSurfaceSynchronizedTexture synchronizedTexture, out SharpDX.RectangleF textureSubRectangle) */
        /* public void Draw(SharpDX.Direct3D11.Device1 hostDevice, SharpDX.Direct3D11.DeviceContext1 hostDeviceContext, SharpDX.Direct3D11.RenderTargetView hostRenderTargetView) */
<<<<<<< HEAD
        void GetTexture(Size2F surfaceSize, out DrawingSurfaceSynchronizedTexture synchronizedTexture, out RawRectangleF textureSubRectangle);
=======
        void GetTexture(Size2F surfaceSize, out DrawingSurfaceSynchronizedTexture synchronizedTexture, out RectangleF textureSubRectangle);
>>>>>>> c16d2983
    }

    public abstract class DrawingSurfaceContentProviderNativeBase : CallbackBase, IDrawingSurfaceContentProviderNative, IInspectable, ICustomQueryInterface
    {
        private IntPtr thisComObjectPtr;

        protected DrawingSurfaceContentProviderNativeBase()
        {
            thisComObjectPtr = CppObject.ToCallbackPtr<IDrawingSurfaceContentProviderNative>(this);
        }

        public abstract void Connect(DrawingSurfaceRuntimeHost host);

        public abstract void Disconnect();

<<<<<<< HEAD
        public abstract void PrepareResources(DateTime presentTargetTime, out RawBool isContentDirty);

        public abstract void GetTexture(Size2F surfaceSize, out DrawingSurfaceSynchronizedTexture synchronizedTexture, out RawRectangleF textureSubRectangle);
=======
        public abstract void PrepareResources(DateTime presentTargetTime, out Bool isContentDirty);

        public abstract void GetTexture(Size2F surfaceSize, out DrawingSurfaceSynchronizedTexture synchronizedTexture, out RectangleF textureSubRectangle);
>>>>>>> c16d2983

        CustomQueryInterfaceResult ICustomQueryInterface.GetInterface(ref Guid iid, out IntPtr ppv)
        {
            ppv = thisComObjectPtr;
            return CustomQueryInterfaceResult.Handled;
        }
    }

    /// <summary>
    /// Internal DrawingSurfaceContentProvider Callback
    /// </summary>
    internal class DrawingSurfaceContentProviderShadow : ComObjectShadow
    {
        private static readonly DrawingSurfaceContentProviderVtbl Vtbl = new DrawingSurfaceContentProviderVtbl();

        private DrawingSurfaceRuntimeHost host;
        private DrawingSurfaceSynchronizedTexture synchronizedTexture;

        private void ClearPointers()
        {
            ClearPointer(ref host);
            ClearPointer(ref synchronizedTexture);
        }

        /// <summary>
        /// Return a pointer to the unmanaged version of this callback.
        /// </summary>
        /// <param name="callback">The callback.</param>
        /// <returns>A pointer to a shadow c++ callback</returns>
        public static IntPtr ToIntPtr(IDrawingSurfaceContentProviderNative callback)
        {
            return ToCallbackPtr<IDrawingSurfaceContentProviderNative>(callback);
        }

        public class DrawingSurfaceContentProviderVtbl : ComObjectVtbl
        {
            public DrawingSurfaceContentProviderVtbl()
                : base(4)
            {
                AddMethod(new ConnectDelegate(Connect));
                AddMethod(new DisconnectDelegate(Disconnect));
                AddMethod(new PrepareResourcesDelegate(PrepareResources));
                AddMethod(new GetTextureDelegate(GetTexture));
            }

            [UnmanagedFunctionPointer(CallingConvention.StdCall)]
            private delegate int ConnectDelegate(IntPtr thisPtr, IntPtr host);
            private static int Connect(IntPtr thisPtr, IntPtr hostPtr)
            {
                try
                {
                    var shadow = ToShadow<DrawingSurfaceContentProviderShadow>(thisPtr);
                    var callback = (IDrawingSurfaceContentProviderNative)shadow.Callback;

                    // Precache values.
                    shadow.ClearPointers();
                    shadow.host = new DrawingSurfaceRuntimeHost(hostPtr);

                    callback.Connect(shadow.host);
                }
                catch (Exception exception)
                {
                    return (int)SharpDX.Result.GetResultFromException(exception);
                }
                return Result.Ok.Code;
            }

            /// <unmanaged>HRESULT ID2D1DrawingSurfaceContentProvider::SetComputeInfo([In] ID2D1ComputeInfo* computeInfo)</unmanaged>	
            [UnmanagedFunctionPointer(CallingConvention.StdCall)]
            private delegate void DisconnectDelegate(IntPtr thisPtr);
            private static void Disconnect(IntPtr thisPtr)
            {
                var shadow = ToShadow<DrawingSurfaceContentProviderShadow>(thisPtr);
                var callback = (IDrawingSurfaceContentProviderNative)shadow.Callback;
                callback.Disconnect();
                shadow.ClearPointers();
            }

            [UnmanagedFunctionPointer(CallingConvention.StdCall)]
            private delegate int PrepareResourcesDelegate(IntPtr thisPtr, IntPtr presentTargetTime, IntPtr isContentDirty);
            private unsafe static int PrepareResources(IntPtr thisPtr, IntPtr presentTargetTime, IntPtr isContentDirty)
            {
                try
                {
                    var shadow = ToShadow<DrawingSurfaceContentProviderShadow>(thisPtr);
                    var callback = (IDrawingSurfaceContentProviderNative)shadow.Callback;
<<<<<<< HEAD
                    callback.PrepareResources(new DateTime(*(long*)presentTargetTime), out *(RawBool*)isContentDirty);
=======
                    callback.PrepareResources(new DateTime(*(long*)presentTargetTime), out *(Bool*)isContentDirty);
>>>>>>> c16d2983
                }
                catch (Exception exception)
                {
                    return (int)SharpDX.Result.GetResultFromException(exception);
                }
                return Result.Ok.Code;
            }
            
            [UnmanagedFunctionPointer(CallingConvention.StdCall)]
            private delegate int GetTextureDelegate(IntPtr thisPtr, IntPtr surfaceSize, IntPtr synchronizedTexture, IntPtr textureSubRectangle);
            private unsafe static int GetTexture(IntPtr thisPtr, IntPtr surfaceSize, IntPtr synchronizedTexture, IntPtr textureSubRectangle)
            {
                try
                {
                    var shadow = ToShadow<DrawingSurfaceContentProviderShadow>(thisPtr);
                    var callback = (IDrawingSurfaceContentProviderNative)shadow.Callback;

                    if (surfaceSize == IntPtr.Zero || textureSubRectangle == IntPtr.Zero)
                        throw new ArgumentException();

                    // Call the callback GetTexture method    
<<<<<<< HEAD
                    callback.GetTexture(*(Size2F*)surfaceSize, out shadow.synchronizedTexture, out *(RawRectangleF*)textureSubRectangle);
=======
                    callback.GetTexture(*(Size2F*)surfaceSize, out shadow.synchronizedTexture, out *(RectangleF*)textureSubRectangle);
>>>>>>> c16d2983

                    // Copy back synchronized texture pointer to native code
                    if (shadow.synchronizedTexture != null)
                    {
                        // Increment COM reference before giving back the synchronized texture
                        ((IUnknown)shadow.synchronizedTexture).AddReference();

                        // Copy the pointer to the output parameter
                        *(IntPtr*)synchronizedTexture = shadow.synchronizedTexture.NativePointer;
                    }
                }
                catch (Exception exception)
                {
                    return (int)SharpDX.Result.GetResultFromException(exception);
                }
                return Result.Ok.Code;
            }
        }

        private static void ClearPointer<T>(ref T comObject) where T : ComObject
        {
            if (comObject != null)
            {
                comObject.NativePointer = IntPtr.Zero;
            }
            comObject = null;
        }

        protected override CppObjectVtbl GetVtbl
        {
            get { return Vtbl; }
        }
    }
}
#endif<|MERGE_RESOLUTION|>--- conflicted
+++ resolved
@@ -1,8 +1,4 @@
-<<<<<<< HEAD
-﻿// Copyright (c) 2010-2013 SharpDX - Alexandre Mutel
-=======
 ﻿// Copyright (c) 2010-2014 SharpDX - Alexandre Mutel
->>>>>>> c16d2983
 // 
 // Permission is hereby granted, free of charge, to any person obtaining a copy
 // of this software and associated documentation files (the "Software"), to deal
@@ -21,17 +17,11 @@
 // LIABILITY, WHETHER IN AN ACTION OF CONTRACT, TORT OR OTHERWISE, ARISING FROM,
 // OUT OF OR IN CONNECTION WITH THE SOFTWARE OR THE USE OR OTHER DEALINGS IN
 // THE SOFTWARE.
-<<<<<<< HEAD
 
 #if WP8
 using System;
 using System.Runtime.InteropServices;
 using SharpDX.Mathematics.Interop;
-=======
-#if WP8
-using System;
-using System.Runtime.InteropServices;
->>>>>>> c16d2983
 
 namespace SharpDX.Direct3D11
 {
@@ -47,22 +37,14 @@
         // DrawingSurfaceSizeF *desiredRenderTargetSize
         /* public void PrepareResources(long resentTargetTimeRef, out SharpDX.Bool isContentDirty) */
         /* public void PrepareResources(long resentTargetTimeRef, ref SharpDX.Size2F desiredRenderTargetSize) */
-<<<<<<< HEAD
         void PrepareResources(DateTime presentTargetTime, out RawBool isContentDirty);
-=======
-        void PrepareResources(DateTime presentTargetTime, out Bool isContentDirty);
->>>>>>> c16d2983
 
         //_In_  ID3D11Device1 *hostDevice,
         //_In_  ID3D11DeviceContext1 *hostDeviceContext,
         //_In_  ID3D11RenderTargetView *hostRenderTargetView) = 0;
         /* public void GetTexture(SharpDX.Size2F surfaceSize, out SharpDX.Direct3D11.DrawingSurfaceSynchronizedTexture synchronizedTexture, out SharpDX.RectangleF textureSubRectangle) */
         /* public void Draw(SharpDX.Direct3D11.Device1 hostDevice, SharpDX.Direct3D11.DeviceContext1 hostDeviceContext, SharpDX.Direct3D11.RenderTargetView hostRenderTargetView) */
-<<<<<<< HEAD
         void GetTexture(Size2F surfaceSize, out DrawingSurfaceSynchronizedTexture synchronizedTexture, out RawRectangleF textureSubRectangle);
-=======
-        void GetTexture(Size2F surfaceSize, out DrawingSurfaceSynchronizedTexture synchronizedTexture, out RectangleF textureSubRectangle);
->>>>>>> c16d2983
     }
 
     public abstract class DrawingSurfaceContentProviderNativeBase : CallbackBase, IDrawingSurfaceContentProviderNative, IInspectable, ICustomQueryInterface
@@ -78,15 +60,9 @@
 
         public abstract void Disconnect();
 
-<<<<<<< HEAD
         public abstract void PrepareResources(DateTime presentTargetTime, out RawBool isContentDirty);
 
         public abstract void GetTexture(Size2F surfaceSize, out DrawingSurfaceSynchronizedTexture synchronizedTexture, out RawRectangleF textureSubRectangle);
-=======
-        public abstract void PrepareResources(DateTime presentTargetTime, out Bool isContentDirty);
-
-        public abstract void GetTexture(Size2F surfaceSize, out DrawingSurfaceSynchronizedTexture synchronizedTexture, out RectangleF textureSubRectangle);
->>>>>>> c16d2983
 
         CustomQueryInterfaceResult ICustomQueryInterface.GetInterface(ref Guid iid, out IntPtr ppv)
         {
@@ -173,11 +149,7 @@
                 {
                     var shadow = ToShadow<DrawingSurfaceContentProviderShadow>(thisPtr);
                     var callback = (IDrawingSurfaceContentProviderNative)shadow.Callback;
-<<<<<<< HEAD
                     callback.PrepareResources(new DateTime(*(long*)presentTargetTime), out *(RawBool*)isContentDirty);
-=======
-                    callback.PrepareResources(new DateTime(*(long*)presentTargetTime), out *(Bool*)isContentDirty);
->>>>>>> c16d2983
                 }
                 catch (Exception exception)
                 {
@@ -199,11 +171,7 @@
                         throw new ArgumentException();
 
                     // Call the callback GetTexture method    
-<<<<<<< HEAD
                     callback.GetTexture(*(Size2F*)surfaceSize, out shadow.synchronizedTexture, out *(RawRectangleF*)textureSubRectangle);
-=======
-                    callback.GetTexture(*(Size2F*)surfaceSize, out shadow.synchronizedTexture, out *(RectangleF*)textureSubRectangle);
->>>>>>> c16d2983
 
                     // Copy back synchronized texture pointer to native code
                     if (shadow.synchronizedTexture != null)
