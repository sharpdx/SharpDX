--- conflicted
+++ resolved
@@ -1,8 +1,4 @@
-<<<<<<< HEAD
-// Copyright (c) 2010-2013 SharpDX - Alexandre Mutel
-=======
 // Copyright (c) 2010-2014 SharpDX - Alexandre Mutel
->>>>>>> c16d2983
 // 
 // Permission is hereby granted, free of charge, to any person obtaining a copy
 // of this software and associated documentation files (the "Software"), to deal
@@ -21,11 +17,8 @@
 // LIABILITY, WHETHER IN AN ACTION OF CONTRACT, TORT OR OTHERWISE, ARISING FROM,
 // OUT OF OR IN CONNECTION WITH THE SOFTWARE OR THE USE OR OTHER DEALINGS IN
 // THE SOFTWARE.
-<<<<<<< HEAD
 
 using SharpDX.Mathematics.Interop;
-=======
->>>>>>> c16d2983
 #if !WIN8METRO
 using System;
 using SharpDX;
@@ -96,21 +89,12 @@
         /// </remarks>	
         /// <param name="sprite">Reference to an ID3DX10Sprite object that contains the string you wish to draw. Can be NULL, in which case Direct3D will render the string with its own sprite object. To improve efficiency, a sprite object should be specified if ID3DX10Font::DrawText is to be called more than once in a row. </param>
         /// <param name="text">Pointer to a string to draw. If UNICODE is defined, this parameter type resolves to an LPCWSTR, otherwise, the type resolves to an LPCSTR. If the Count parameter is -1, the string must be NULL terminated. </param>
-<<<<<<< HEAD
         /// <param name="rect">Pointer to a <see cref="RawRectangle"/> structure that contains the rectangle, in logical coordinates, in which the text is to be formatted. As with any RECT object, the coordinate value of the rectangle's right side must be greater than that of its left side. Likewise, the coordinate value of the bottom must be greater than that of the top. </param>
         /// <param name="drawFlags">Specify the method of formatting the text. It can be any combination of the following values:    ItemDescription  DT_BOTTOM  Justify the text to the bottom of the rectangle. This value must be combined with DT_SINGLELINE.   DT_CALCRECT  Tell DrawText to automatically calculate the width and height of the rectangle based on the length of the string you tell it to draw. If there are multiple lines of text, ID3DX10Font::DrawText uses the width of the rectangle pointed to by the pRect parameter and extends the base of the rectangle to bound the last line of text. If there is only one line of text, ID3DX10Font::DrawText modifies the right side of the rectangle so that it bounds the last character in the line. In either case, ID3DX10Font::DrawText returns the height of the formatted text but does not draw the text.   DT_CENTER  Center text horizontally in the rectangle.   DT_EXPANDTABS  Expand tab characters. The default number of characters per tab is eight.   DT_LEFT  Align text to the left.   DT_NOCLIP  Draw without clipping. ID3DX10Font::DrawText is somewhat faster when DT_NOCLIP is used.   DT_RIGHT  Align text to the right.   DT_RTLREADING  Display text in right-to-left reading order for bidirectional text when a Hebrew or Arabic font is selected. The default reading order for all text is left-to-right.   DT_SINGLELINE  Display text on a single line only. Carriage returns and line feeds do not break the line.   DT_TOP  Top-justify text.   DT_VCENTER  Center text vertically (single line only).   DT_WORDBREAK  Break words. Lines are automatically broken between words if a word would extend past the edge of the rectangle specified by the pRect parameter. A carriage return/line feed sequence also breaks the line.   ? </param>
         /// <param name="color">Color of the text. See <see cref="RawColor4"/>. </param>
         /// <returns>If the function succeeds, the return value is the height of the text in logical units. If DT_VCENTER or DT_BOTTOM is specified, the return value is the offset from pRect (top to the bottom) of the drawn text. If the function fails, the return value is zero. </returns>
         /// <unmanaged>int ID3DX10Font::DrawTextW([None] LPD3DX10SPRITE pSprite,[None] const wchar_t* pString,[None] int Count,[None] RECT* pRect,[None] int Format,[None] D3DXCOLOR Color)</unmanaged>
         public unsafe int DrawText(SharpDX.Direct3D10.Sprite sprite, string text, RawRectangle rect, FontDrawFlags drawFlags, RawColor4 color)
-=======
-        /// <param name="rect">Pointer to a <see cref="SharpDX.Rectangle"/> structure that contains the rectangle, in logical coordinates, in which the text is to be formatted. As with any RECT object, the coordinate value of the rectangle's right side must be greater than that of its left side. Likewise, the coordinate value of the bottom must be greater than that of the top. </param>
-        /// <param name="drawFlags">Specify the method of formatting the text. It can be any combination of the following values:    ItemDescription  DT_BOTTOM  Justify the text to the bottom of the rectangle. This value must be combined with DT_SINGLELINE.   DT_CALCRECT  Tell DrawText to automatically calculate the width and height of the rectangle based on the length of the string you tell it to draw. If there are multiple lines of text, ID3DX10Font::DrawText uses the width of the rectangle pointed to by the pRect parameter and extends the base of the rectangle to bound the last line of text. If there is only one line of text, ID3DX10Font::DrawText modifies the right side of the rectangle so that it bounds the last character in the line. In either case, ID3DX10Font::DrawText returns the height of the formatted text but does not draw the text.   DT_CENTER  Center text horizontally in the rectangle.   DT_EXPANDTABS  Expand tab characters. The default number of characters per tab is eight.   DT_LEFT  Align text to the left.   DT_NOCLIP  Draw without clipping. ID3DX10Font::DrawText is somewhat faster when DT_NOCLIP is used.   DT_RIGHT  Align text to the right.   DT_RTLREADING  Display text in right-to-left reading order for bidirectional text when a Hebrew or Arabic font is selected. The default reading order for all text is left-to-right.   DT_SINGLELINE  Display text on a single line only. Carriage returns and line feeds do not break the line.   DT_TOP  Top-justify text.   DT_VCENTER  Center text vertically (single line only).   DT_WORDBREAK  Break words. Lines are automatically broken between words if a word would extend past the edge of the rectangle specified by the pRect parameter. A carriage return/line feed sequence also breaks the line.   ? </param>
-        /// <param name="color">Color of the text. See <see cref="SharpDX.Color4"/>. </param>
-        /// <returns>If the function succeeds, the return value is the height of the text in logical units. If DT_VCENTER or DT_BOTTOM is specified, the return value is the offset from pRect (top to the bottom) of the drawn text. If the function fails, the return value is zero. </returns>
-        /// <unmanaged>int ID3DX10Font::DrawTextW([None] LPD3DX10SPRITE pSprite,[None] const wchar_t* pString,[None] int Count,[None] RECT* pRect,[None] int Format,[None] D3DXCOLOR Color)</unmanaged>
-        public unsafe int DrawText(SharpDX.Direct3D10.Sprite sprite, string text, SharpDX.Rectangle rect, FontDrawFlags drawFlags, SharpDX.Color4 color)
->>>>>>> c16d2983
         {
             int value = DrawText(sprite, text, text.Length, new IntPtr(&rect), (int) drawFlags, color);
             if (value == 0)
@@ -125,11 +109,7 @@
         /// <param name="text">Pointer to a string to draw. If UNICODE is defined, this parameter type resolves to an LPCWSTR, otherwise, the type resolves to an LPCSTR. If the Count parameter is -1, the string must be NULL terminated.</param>
         /// <param name="x">The x.</param>
         /// <param name="y">The y.</param>
-<<<<<<< HEAD
         /// <param name="color">Color of the text. See <see cref="RawColor4"/>.</param>
-=======
-        /// <param name="color">Color of the text. See <see cref="SharpDX.Color4"/>.</param>
->>>>>>> c16d2983
         /// <returns>
         /// If the function succeeds, the return value is the height of the text in logical units. If DT_VCENTER or DT_BOTTOM is specified, the return value is the offset from pRect (top to the bottom) of the drawn text. If the function fails, the return value is zero.
         /// </returns>
@@ -138,15 +118,9 @@
         /// The parameters of this method are very similar to those of the {{GDI DrawText}} function. This method supports both ANSI and Unicode strings. Unless the DT_NOCLIP format is used, this method clips the text so that it does not appear outside the specified rectangle. All formatting is assumed to have multiple lines unless the DT_SINGLELINE format is specified. If the selected font is too large for the rectangle, this method does not attempt to substitute a smaller font. This method supports only fonts whose escapement and orientation are both zero.
         /// </remarks>
         /// <unmanaged>int ID3DX10Font::DrawTextW([In] ID3DX10Sprite* pSprite,[In] const wchar_t* pString,[In] int Count,[In] RECT* pRect,[In] unsigned int Format,[In] D3DXCOLOR Color)</unmanaged>	
-<<<<<<< HEAD
         public int DrawText(Sprite sprite, string text, int x, int y, RawColor4 color)
         {
             return DrawText(sprite, text, new RawRectangle(x, y, 0, 0), FontDrawFlags.NoClip, color);
-=======
-        public int DrawText(Sprite sprite, string text, int x, int y, Color4 color)
-        {
-            return DrawText(sprite, text, new Rectangle(x, y, 0, 0), FontDrawFlags.NoClip, color);
->>>>>>> c16d2983
         }
 
         /// <summary>
@@ -154,7 +128,6 @@
         /// </summary>
         /// <param name="sprite">Pointer to an <see cref="SharpDX.Direct3D10.Sprite"/> object that contains the string. Can be <c>null</c>, in which case Direct3D will render the string with its own sprite object. To improve efficiency, a sprite object should be specified if DrawText is to be called more than once in a row.</param>
         /// <param name="text"><para>Pointer to a string to draw. If the Count parameter is -1, the string must be null-terminated.</para></param>	
-<<<<<<< HEAD
         /// <param name="rect"><para>Pointer to a <see cref="RawRectangle"/> structure that contains the rectangle, in logical coordinates, in which the text is to be formatted. The coordinate value of the rectangle's right side must be greater than that of its left side. Likewise, the coordinate value of the bottom must be greater than that of the top.</para></param>	
         /// <param name="drawFlags"><para>Specifies the method of formatting the text. It can be any combination of the following values:</para>  ValueMeaning <list> <item><term>DT_BOTTOM</term></item> </list>  <para>Justifies the text to the bottom of the rectangle. This value must be combined with DT_SINGLELINE.</para>  <list> <item><term>DT_CALCRECT</term> </list>  <para>Determines the width and height of the rectangle. If there are multiple lines of text, DrawText uses the width of the rectangle pointed to by the pRect parameter and extends the base of the rectangle to bound the last line of text. If there is only one line of text, DrawText modifies the right side of the rectangle so that it bounds the last character in the line. In either case, DrawText returns the height of the formatted text but does not draw the text.</para>  <list> <item><term>DT_CENTER</term> </list>  <para>Centers text horizontally in the rectangle.</para>  <list> <item><term>DT_EXPANDTABS</term> </list>  <para>Expands tab characters. The default number of characters per tab is eight.</para>  <list> <item><term>DT_LEFT</term> </list>  <para>Aligns text to the left.</para>  <list> <item><term>DT_NOCLIP</term> </list>  <para>Draws without clipping. DrawText is somewhat faster when DT_NOCLIP is used.</para>  <list> <item><term>DT_RIGHT</term> </list>  <para>Aligns text to the right.</para>  <list> <item><term>DT_RTLREADING</term> </list>  <para>Displays text in right-to-left reading order for bidirectional text when a Hebrew or Arabic font is selected. The default reading order for all text is left-to-right.</para>  <list> <item><term>DT_SINGLELINE</term> </list>  <para>Displays text on a single line only. Carriage returns and line feeds do not break the line.</para>  <list> <item><term>DT_TOP</term> </list>  <para>Top-justifies text.</para>  <list> <item><term>DT_VCENTER</term> </list>  <para>Centers text vertically (single line only).</para>  <list> <item><term>DT_WORDBREAK</term> </list>  <para>Breaks words. Lines are automatically broken between words if a word would extend past the edge of the rectangle specified by the pRect parameter. A carriage return/line feed sequence also breaks the line.</para>   <para>?</para></param>
         /// <returns>Determines the width and height of the rectangle. If there are multiple lines of text, this function uses the width of the rectangle pointed to by the rect parameter and extends the base of the rectangle to bound the last line of text. If there is only one line of text, this method modifies the right side of the rectangle so that it bounds the last character in the line. </returns>
@@ -163,16 +136,6 @@
         {
             // DT_CALCRECT
             DrawText(sprite, text, text.Length, new IntPtr(&rect), ((int)drawFlags) | 0x400, whiteColor);
-=======
-        /// <param name="rect"><para>Pointer to a <see cref="SharpDX.Rectangle"/> structure that contains the rectangle, in logical coordinates, in which the text is to be formatted. The coordinate value of the rectangle's right side must be greater than that of its left side. Likewise, the coordinate value of the bottom must be greater than that of the top.</para></param>	
-        /// <param name="drawFlags"><para>Specifies the method of formatting the text. It can be any combination of the following values:</para>  ValueMeaning <list> <item><term>DT_BOTTOM</term></item> </list>  <para>Justifies the text to the bottom of the rectangle. This value must be combined with DT_SINGLELINE.</para>  <list> <item><term>DT_CALCRECT</term> </list>  <para>Determines the width and height of the rectangle. If there are multiple lines of text, DrawText uses the width of the rectangle pointed to by the pRect parameter and extends the base of the rectangle to bound the last line of text. If there is only one line of text, DrawText modifies the right side of the rectangle so that it bounds the last character in the line. In either case, DrawText returns the height of the formatted text but does not draw the text.</para>  <list> <item><term>DT_CENTER</term> </list>  <para>Centers text horizontally in the rectangle.</para>  <list> <item><term>DT_EXPANDTABS</term> </list>  <para>Expands tab characters. The default number of characters per tab is eight.</para>  <list> <item><term>DT_LEFT</term> </list>  <para>Aligns text to the left.</para>  <list> <item><term>DT_NOCLIP</term> </list>  <para>Draws without clipping. DrawText is somewhat faster when DT_NOCLIP is used.</para>  <list> <item><term>DT_RIGHT</term> </list>  <para>Aligns text to the right.</para>  <list> <item><term>DT_RTLREADING</term> </list>  <para>Displays text in right-to-left reading order for bidirectional text when a Hebrew or Arabic font is selected. The default reading order for all text is left-to-right.</para>  <list> <item><term>DT_SINGLELINE</term> </list>  <para>Displays text on a single line only. Carriage returns and line feeds do not break the line.</para>  <list> <item><term>DT_TOP</term> </list>  <para>Top-justifies text.</para>  <list> <item><term>DT_VCENTER</term> </list>  <para>Centers text vertically (single line only).</para>  <list> <item><term>DT_WORDBREAK</term> </list>  <para>Breaks words. Lines are automatically broken between words if a word would extend past the edge of the rectangle specified by the pRect parameter. A carriage return/line feed sequence also breaks the line.</para>   <para>?</para></param>
-        /// <returns>Determines the width and height of the rectangle. If there are multiple lines of text, this function uses the width of the rectangle pointed to by the rect parameter and extends the base of the rectangle to bound the last line of text. If there is only one line of text, this method modifies the right side of the rectangle so that it bounds the last character in the line. </returns>
-        /// <unmanaged>int ID3DX10Font::DrawTextW([In] ID3DX10Sprite* pSprite,[In] const wchar_t* pString,[In] int Count,[In] RECT* pRect,[In] unsigned int Format,[In] D3DXCOLOR Color)</unmanaged>	
-        public unsafe SharpDX.Rectangle MeasureText(Sprite sprite, string text, SharpDX.Rectangle rect, FontDrawFlags drawFlags)
-        {
-            // DT_CALCRECT
-            DrawText(sprite, text, text.Length, new IntPtr(&rect), ((int)drawFlags) | 0x400, Color.White);
->>>>>>> c16d2983
             return rect;
         }
 
@@ -181,16 +144,11 @@
         /// </summary>
         /// <param name="sprite">Pointer to an <see cref="SharpDX.Direct3D10.Sprite"/> object that contains the string. Can be <c>null</c>, in which case Direct3D will render the string with its own sprite object. To improve efficiency, a sprite object should be specified if DrawText is to be called more than once in a row.</param>
         /// <param name="text"><para>Pointer to a string to draw. If the Count parameter is -1, the string must be null-terminated.</para></param>	
-<<<<<<< HEAD
         /// <param name="rect"><para>Pointer to a <see cref="RawRectangle"/> structure that contains the rectangle, in logical coordinates, in which the text is to be formatted. The coordinate value of the rectangle's right side must be greater than that of its left side. Likewise, the coordinate value of the bottom must be greater than that of the top.</para></param>	
-=======
-        /// <param name="rect"><para>Pointer to a <see cref="SharpDX.Rectangle"/> structure that contains the rectangle, in logical coordinates, in which the text is to be formatted. The coordinate value of the rectangle's right side must be greater than that of its left side. Likewise, the coordinate value of the bottom must be greater than that of the top.</para></param>	
->>>>>>> c16d2983
         /// <param name="drawFlags"><para>Specifies the method of formatting the text. It can be any combination of the following values:</para>  ValueMeaning <list> <item><term>DT_BOTTOM</term></item> </list>  <para>Justifies the text to the bottom of the rectangle. This value must be combined with DT_SINGLELINE.</para>  <list> <item><term>DT_CALCRECT</term> </list>  <para>Determines the width and height of the rectangle. If there are multiple lines of text, DrawText uses the width of the rectangle pointed to by the pRect parameter and extends the base of the rectangle to bound the last line of text. If there is only one line of text, DrawText modifies the right side of the rectangle so that it bounds the last character in the line. In either case, DrawText returns the height of the formatted text but does not draw the text.</para>  <list> <item><term>DT_CENTER</term> </list>  <para>Centers text horizontally in the rectangle.</para>  <list> <item><term>DT_EXPANDTABS</term> </list>  <para>Expands tab characters. The default number of characters per tab is eight.</para>  <list> <item><term>DT_LEFT</term> </list>  <para>Aligns text to the left.</para>  <list> <item><term>DT_NOCLIP</term> </list>  <para>Draws without clipping. DrawText is somewhat faster when DT_NOCLIP is used.</para>  <list> <item><term>DT_RIGHT</term> </list>  <para>Aligns text to the right.</para>  <list> <item><term>DT_RTLREADING</term> </list>  <para>Displays text in right-to-left reading order for bidirectional text when a Hebrew or Arabic font is selected. The default reading order for all text is left-to-right.</para>  <list> <item><term>DT_SINGLELINE</term> </list>  <para>Displays text on a single line only. Carriage returns and line feeds do not break the line.</para>  <list> <item><term>DT_TOP</term> </list>  <para>Top-justifies text.</para>  <list> <item><term>DT_VCENTER</term> </list>  <para>Centers text vertically (single line only).</para>  <list> <item><term>DT_WORDBREAK</term> </list>  <para>Breaks words. Lines are automatically broken between words if a word would extend past the edge of the rectangle specified by the pRect parameter. A carriage return/line feed sequence also breaks the line.</para>   <para>?</para></param>
         /// <param name="textHeight">The height of the formatted text but does not draw the text.</param>	
         /// <returns>Determines the width and height of the rectangle. If there are multiple lines of text, this function uses the width of the rectangle pointed to by the rect parameter and extends the base of the rectangle to bound the last line of text. If there is only one line of text, this method modifies the right side of the rectangle so that it bounds the last character in the line. </returns>
         /// <unmanaged>int ID3DX10Font::DrawTextW([In] ID3DX10Sprite* pSprite,[In] const wchar_t* pString,[In] int Count,[In] RECT* pRect,[In] unsigned int Format,[In] D3DXCOLOR Color)</unmanaged>	
-<<<<<<< HEAD
         public unsafe RawRectangle MeasureText(Sprite sprite, string text, RawRectangle rect, FontDrawFlags drawFlags, out int textHeight)
         {
             // DT_CALCRECT
@@ -199,14 +157,6 @@
         }
         
         private static readonly RawColor4 whiteColor = new RawColor4(1,1,1,1);
-=======
-        public unsafe SharpDX.Rectangle MeasureText(Sprite sprite, string text, SharpDX.Rectangle rect, FontDrawFlags drawFlags, out int textHeight)
-        {
-            // DT_CALCRECT
-            textHeight = DrawText(sprite, text, text.Length, new IntPtr(&rect), ((int)drawFlags) | 0x400, Color.White);
-            return rect;
-        }
->>>>>>> c16d2983
     }
 }
 #endif