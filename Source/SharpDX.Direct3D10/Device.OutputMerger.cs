--- conflicted
+++ resolved
@@ -1,8 +1,4 @@
-<<<<<<< HEAD
-﻿// Copyright (c) 2010-2013 SharpDX - Alexandre Mutel
-=======
 ﻿// Copyright (c) 2010-2014 SharpDX - Alexandre Mutel
->>>>>>> c16d2983
 // 
 // Permission is hereby granted, free of charge, to any person obtaining a copy
 // of this software and associated documentation files (the "Software"), to deal
@@ -24,10 +20,7 @@
 
 using System;
 using SharpDX;
-<<<<<<< HEAD
 using SharpDX.Mathematics.Interop;
-=======
->>>>>>> c16d2983
 
 namespace SharpDX.Direct3D10
 {
@@ -92,11 +85,7 @@
         /// <param name="sampleMaskRef">Pointer to a {{sample mask}}. </param>
         /// <returns>a reference to a blend-state interface (see <see cref="SharpDX.Direct3D10.BlendState"/>).</returns>
         /// <unmanaged>void OMGetBlendState([Out, Optional] ID3D10BlendState** ppBlendState,[Out, Optional] float BlendFactor[4],[Out, Optional] int* pSampleMask)</unmanaged>
-<<<<<<< HEAD
         public SharpDX.Direct3D10.BlendState GetBlendState(out RawColor4 blendFactor, out int sampleMaskRef)
-=======
-        public SharpDX.Direct3D10.BlendState GetBlendState(out SharpDX.Color4 blendFactor, out int sampleMaskRef)
->>>>>>> c16d2983
         {
             BlendState blendState;
             GetBlendState(out blendState, out blendFactor, out sampleMaskRef);
@@ -161,20 +150,12 @@
         /// Gets or sets the blend factor.
         /// </summary>
         /// <value>The blend factor.</value>
-<<<<<<< HEAD
         public RawColor4 BlendFactor
-=======
-        public Color4 BlendFactor
->>>>>>> c16d2983
-        {
-            get
-            {
-                BlendState state;
-<<<<<<< HEAD
-                RawColor4 blendFactor;
-=======
-                Color4 blendFactor;
->>>>>>> c16d2983
+        {
+            get
+            {
+                BlendState state;
+                RawColor4 blendFactor;
                 int sampleMaskRef;
                 GetBlendState(out state, out blendFactor, out sampleMaskRef);
                 if (state != null)
@@ -185,11 +166,7 @@
             set
             {
                 BlendState state;
-<<<<<<< HEAD
-                RawColor4 blendFactor;
-=======
-                Color4 blendFactor;
->>>>>>> c16d2983
+                RawColor4 blendFactor;
                 int sampleMaskRef;
                 GetBlendState(out state, out blendFactor, out sampleMaskRef);
                 SetBlendState(state, value, sampleMaskRef);
@@ -207,11 +184,7 @@
             get
             {
                 BlendState state;
-<<<<<<< HEAD
-                RawColor4 blendFactor;
-=======
-                Color4 blendFactor;
->>>>>>> c16d2983
+                RawColor4 blendFactor;
                 int sampleMaskRef;
                 GetBlendState(out state, out blendFactor, out sampleMaskRef);
                 if (state != null)
@@ -221,11 +194,7 @@
             set
             {
                 BlendState state;
-<<<<<<< HEAD
-                RawColor4 blendFactor;
-=======
-                Color4 blendFactor;
->>>>>>> c16d2983
+                RawColor4 blendFactor;
                 int sampleMaskRef;
                 GetBlendState(out state, out blendFactor, out sampleMaskRef);
                 SetBlendState(state, blendFactor, value);
@@ -243,11 +212,7 @@
             get
             {
                 BlendState state;
-<<<<<<< HEAD
-                RawColor4 blendFactor;
-=======
-                Color4 blendFactor;
->>>>>>> c16d2983
+                RawColor4 blendFactor;
                 int sampleMaskRef;
                 GetBlendState(out state, out blendFactor, out sampleMaskRef);
                 return state;
@@ -255,11 +220,7 @@
             set
             {
                 BlendState state;
-<<<<<<< HEAD
-                RawColor4 blendFactor;
-=======
-                Color4 blendFactor;
->>>>>>> c16d2983
+                RawColor4 blendFactor;
                 int sampleMaskRef;
                 GetBlendState(out state, out blendFactor, out sampleMaskRef);
                 if (state != null)
